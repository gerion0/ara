autosar_includes = ['-I', meson.current_source_dir() / 'source' / 'os']

autosar_apps = [
  {'core': 'singlecore', 'path': 'bcc1' / 'alarm1',    'name': 'a',                     'oil': 'system.json', 'mtrace': 'a.trace.json'},
  {'core': 'singlecore', 'path': 'bcc1' / 'alarm1',    'name': 'b',                     'oil': 'system.json', 'mtrace': 'b.trace.json'},
  {'core': 'singlecore', 'path': 'bcc1' / 'alarm1',    'name': 'c',                     'oil': 'system.json', 'mtrace': 'c.trace.json'},
  {'core': 'singlecore', 'path': 'bcc1' / 'alarm1',    'name': 'd',                     'oil': 'system.json', 'mtrace': 'd.trace.json'},
  {'core': 'singlecore', 'path': 'bcc1' / 'alarm1',    'name': 'e',                     'oil': 'system.json', 'mtrace': 'e.trace.json'},
  {'core': 'singlecore', 'path': 'bcc1' / 'alarm1',    'name': 'f',                     'oil': 'system.json', 'mtrace': 'f.trace.json'},
  {'core': 'singlecore', 'path': 'bcc1' / 'alarm2',    'name': 'a',                     'oil': 'system.json', 'mtrace': 'a.trace.json'},
  {'core': 'singlecore', 'path': 'bcc1' / 'alarm2',    'name': 'b',                     'oil': 'system.json', 'mtrace': 'b.trace.json'},
  {'core': 'singlecore', 'path': 'bcc1' / 'alarm2',    'name': 'c',                     'oil': 'system.json', 'mtrace': 'c.trace.json'},
  {'core': 'singlecore', 'path': 'bcc1' / 'alarm3',    'name': 'a',                     'oil': 'system.json', 'mtrace': 'a.trace.json'},
  {'core': 'singlecore', 'path': 'bcc1' / 'alarm3',    'name': 'b',                     'oil': 'system.json', 'mtrace': 'b.trace.json'},
  {'core': 'singlecore', 'path': 'bcc1' / 'alarm3',    'name': 'c',                     'oil': 'system.json', 'mtrace': 'c.trace.json'},
  {'core': 'singlecore', 'path': 'bcc1' / 'alarm3',    'name': 'd',                     'oil': 'system.json', 'mtrace': 'd.trace.json'},
  {'core': 'singlecore', 'path': 'bcc1' / 'alarm3',    'name': 'e',                     'oil': 'system.json', 'mtrace': 'e.trace.json'},
  {'core': 'singlecore', 'path': 'bcc1' / 'complex1',  'name': 'a',                     'oil': 'system.json'},
  {'core': 'singlecore', 'path': 'bcc1' / 'complex1',  'name': 'b',                     'oil': 'system.json'},
  {'core': 'singlecore', 'path': 'bcc1' / 'complex1',  'name': 'c',                     'oil': 'system.json'},
  {'core': 'singlecore', 'path': 'bcc1' / 'complex1',  'name': 'd',                     'oil': 'system.json'},
  {'core': 'singlecore', 'path': 'bcc1' / 'complex2',  'name': 'a',                     'oil': 'system.json'},
  {'core': 'singlecore', 'path': 'bcc1' / 'counter1',  'name': 'a',                     'oil': 'system.json'},
# {'core': 'singlecore', 'path': 'bcc1' / 'depsvc',    'name': 'depsvc',                'oil': 'system.json'},
  {'core': 'singlecore', 'path': 'bcc1' / 'hoffmann',  'name': 'a',                     'oil': 'system.json'},
  {'core': 'singlecore', 'path': 'bcc1' / 'isr2',      'name': 'a',                     'oil': 'system.json'},
  {'core': 'singlecore', 'path': 'bcc1' / 'isr2',      'name': 'b',                     'oil': 'system.json'},
  {'core': 'singlecore', 'path': 'bcc1' / 'isr2',      'name': 'c',                     'oil': 'system.json'},
  {'core': 'singlecore', 'path': 'bcc1' / 'isr2',      'name': 'd',                     'oil': 'system.json'},
  {'core': 'singlecore', 'path': 'bcc1' / 'isr2',      'name': 'e',                     'oil': 'system.json'},
  {'core': 'singlecore', 'path': 'bcc1' / 'lukas',     'name': 'alarmstress',           'oil': 'alarmstress.json'},
  {'core': 'singlecore', 'path': 'bcc1' / 'lukas',     'name': 'dispatch',              'oil': 'dispatch.json'},
  {'core': 'singlecore', 'path': 'bcc1' / 'lukas',     'name': 'isr2',                  'oil': 'isr2.json'},
  {'core': 'singlecore', 'path': 'bcc1' / 'resource1', 'name': 'a',                     'oil': 'system.json', 'mtrace': 'a.trace.json'},
  {'core': 'singlecore', 'path': 'bcc1' / 'resource1', 'name': 'b',                     'oil': 'system.json', 'mtrace': 'b.trace.json'},
  {'core': 'singlecore', 'path': 'bcc1' / 'resource1', 'name': 'c',                     'oil': 'system.json', 'mtrace': 'c.trace.json'},
  {'core': 'singlecore', 'path': 'bcc1' / 'resource1', 'name': 'd',                     'oil': 'system.json', 'mtrace': 'd.trace.json'},
  {'core': 'singlecore', 'path': 'bcc1' / 'resource1', 'name': 'e',                     'oil': 'system.json', 'mtrace': 'e.trace.json'},
  {'core': 'singlecore', 'path': 'bcc1' / 'resource1', 'name': 'f',                     'oil': 'system.json', 'mtrace': 'f.trace.json'},
  {'core': 'singlecore', 'path': 'bcc1' / 'resource1', 'name': 'g',                     'oil': 'system.json', 'mtrace': 'g.trace.json'},
  {'core': 'singlecore', 'path': 'bcc1' / 'resource1', 'name': 'h',                     'oil': 'system.json', 'mtrace': 'h.trace.json'},
  {'core': 'singlecore', 'path': 'bcc1' / 'resource1', 'name': 'j',                     'oil': 'system.json', 'mtrace': 'j.trace.json'},
  {'core': 'singlecore', 'path': 'bcc1' / 'resource1', 'name': 'k',                     'oil': 'system.json', 'mtrace': 'k.trace.json'},
  {'core': 'singlecore', 'path': 'bcc1' / 'resource1', 'name': 'l',                     'oil': 'system.json', 'mtrace': 'l.trace.json'},
  {'core': 'singlecore', 'path': 'bcc1' / 'resource2', 'name': 'a',                     'oil': 'system.json', 'mtrace': 'a.trace.json'},
  {'core': 'singlecore', 'path': 'bcc1' / 'resource2', 'name': 'b',                     'oil': 'system.json', 'mtrace': 'b.trace.json'},
  {'core': 'singlecore', 'path': 'bcc1' / 'sse1',      'name': 'a',                     'oil': 'system.json'},
  {'core': 'singlecore', 'path': 'bcc1' / 'sse1',      'name': 'b',                     'oil': 'system.json'},
  {'core': 'singlecore', 'path': 'bcc1' / 'sse1',      'name': 'c',                     'oil': 'system.json'},
  {'core': 'singlecore', 'path': 'bcc1' / 'task1',     'name': 'a',                     'oil': 'system.json', 'mtrace': 'a.trace.json'},
  {'core': 'singlecore', 'path': 'bcc1' / 'task1',     'name': 'b',                     'oil': 'system.json', 'mtrace': 'b.trace.json'},
  {'core': 'singlecore', 'path': 'bcc1' / 'task1',     'name': 'c',                     'oil': 'system.json', 'mtrace': 'c.trace.json'},
  {'core': 'singlecore', 'path': 'bcc1' / 'task1',     'name': 'd',                     'oil': 'system.json', 'mtrace': 'd.trace.json'},
  {'core': 'singlecore', 'path': 'bcc1' / 'task1',     'name': 'e',                     'oil': 'system.json', 'mtrace': 'e.trace.json'},
  {'core': 'singlecore', 'path': 'bcc1' / 'task1',     'name': 'f',                     'oil': 'system.json', 'mtrace': 'f.trace.json'},
  {'core': 'singlecore', 'path': 'bcc1' / 'task1',     'name': 'g',                     'oil': 'system.json', 'mtrace': 'g.trace.json'},
  {'core': 'singlecore', 'path': 'bcc1' / 'task2',     'name': 'a',                     'oil': 'system.json', 'mtrace': 'a.trace.json'},
  {'core': 'singlecore', 'path': 'bcc1' / 'task2',     'name': 'b',                     'oil': 'system.json', 'mtrace': 'b.trace.json'},
  {'core': 'singlecore', 'path': 'bcc1' / 'task2',     'name': 'c',                     'oil': 'system.json', 'mtrace': 'c.trace.json'},
  {'core': 'singlecore', 'path': 'complex',            'name': 'copter-without-alarms', 'oil': 'system-without-alarms.json'},
  {'core': 'singlecore', 'path': 'complex',            'name': 'isorc',                 'oil': 'isorc.json'},
  {'core': 'singlecore', 'path': 'ecc1' / 'bt1',       'name': 'a',                     'oil': 'system.json', 'mtrace': 'a.trace.json'},
  {'core': 'singlecore', 'path': 'ecc1' / 'bt1',       'name': 'b',                     'oil': 'system.json', 'mtrace': 'b.trace.json'},
  {'core': 'singlecore', 'path': 'ecc1' / 'bt1',       'name': 'c',                     'oil': 'system.json', 'mtrace': 'c.trace.json'},
  {'core': 'singlecore', 'path': 'ecc1' / 'bt1',       'name': 'd',                     'oil': 'system.json', 'mtrace': 'd.trace.json'},
  {'core': 'singlecore', 'path': 'ecc1' / 'bt1',       'name': 'e',                     'oil': 'system.json', 'mtrace': 'e.trace.json'},
  {'core': 'singlecore', 'path': 'ecc1' / 'bt1',       'name': 'f',                     'oil': 'system.json', 'mtrace': 'f.trace.json'},
  {'core': 'singlecore', 'path': 'ecc1' / 'bt1',       'name': 'g',                     'oil': 'system.json', 'mtrace': 'g.trace.json'},
  {'core': 'singlecore', 'path': 'ecc1' / 'bt1',       'name': 'h',                     'oil': 'system.json', 'mtrace': 'h.trace.json'},
  {'core': 'singlecore', 'path': 'ecc1' / 'event1',    'name': 'a',                     'oil': 'system.json', 'mtrace': 'a.trace.json'},
  {'core': 'singlecore', 'path': 'ecc1' / 'event1',    'name': 'b',                     'oil': 'system.json', 'mtrace': 'b.trace.json'},
  {'core': 'singlecore', 'path': 'ecc1' / 'event1',    'name': 'c',                     'oil': 'system.json', 'mtrace': 'c.trace.json'},
  {'core': 'singlecore', 'path': 'ecc1' / 'event1',    'name': 'd',                     'oil': 'system.json', 'mtrace': 'd.trace.json'},
  {'core': 'singlecore', 'path': 'ecc1' / 'event1',    'name': 'e',                     'oil': 'system.json', 'mtrace': 'e.trace.json'},
  {'core': 'singlecore', 'path': 'ecc1' / 'event1',    'name': 'f',                     'oil': 'system.json', 'mtrace': 'f.trace.json'},
  {'core': 'singlecore', 'path': 'ecc1' / 'event1',    'name': 'g',                     'oil': 'system.json', 'mtrace': 'g.trace.json'},
  {'core': 'singlecore', 'path': 'ecc1' / 'eventisr1', 'name': 'a',                     'oil': 'system.json', 'mtrace': 'a.trace.json'},
  {'core': 'singlecore', 'path': 'ecc1' / 'eventisr1', 'name': 'b',                     'oil': 'system.json', 'mtrace': 'b.trace.json'},
  {'core': 'singlecore', 'path': 'ecc1' / 'eventisr1', 'name': 'c',                     'oil': 'system.json', 'mtrace': 'c.trace.json'},
  {'core': 'singlecore', 'path': 'ecc1' / 'eventisr1', 'name': 'd',                     'oil': 'system.json', 'mtrace': 'd.trace.json'},
  {'core': 'singlecore', 'path': 'ecc1' / 'eventisr1', 'name': 'e',                     'oil': 'system.json', 'mtrace': 'e.trace.json'},
  {'core': 'singlecore', 'path': 'ecc1' / 'eventisr1', 'name': 'f',                     'oil': 'system.json', 'mtrace': 'f.trace.json'},
  {'core': 'multicore',  'path': '',                   'name': 'minexample',            'oil': 'minexample.json'},
  {'core': 'multicore',  'path': 'interrupts',        'name': 'a',                     'oil': 'a_system.json', 'mtrace': 'a_trace.json', 'timing': 'a_timings.json'},
  {'core': 'multicore',  'path': 'interrupts',        'name': 'cross_alarms',          'oil': 'cross_alarms_system.json', 'mtrace': 'cross_alarms_trace.json'},
  {'core': 'multicore',  'path': 'locks' / '2cores',  'name': 'a',                     'oil': 'system.json', 'mtrace': 'a.trace.json', 'locks': 'EXTRACT'},
  {'core': 'multicore',  'path': 'locks' / '2cores',  'name': 'a_start1',              'oil': 'EXTRACT', 'mtrace': 'a_start1.trace.json', 'locks': 'EXTRACT'},
  {'core': 'multicore',  'path': 'locks' / '2cores',  'name': 'b',                     'oil': 'system.json', 'mtrace': 'b.trace.json'},
  {'core': 'multicore',  'path': 'locks' / '2cores',  'name': 'c',                     'oil': 'system.json', 'mtrace': 'c.trace.json'},
  {'core': 'multicore',  'path': 'locks' / '2cores',  'name': 'd',                     'oil': 'system.json', 'mtrace': 'd.trace.json'},
  {'core': 'multicore',  'path': 'locks' / '3cores',  'name': 'a',                     'oil': 'a.system.json', 'mtrace': 'a.trace.json'},
  {'core': 'multicore',  'path': 'locks' / '3cores',  'name': 'b',                     'oil': 'b.system.json', 'mtrace': 'b.trace.json'},
  {'core': 'multicore',  'path': 'locks' / '3cores',  'name': 'c',                     'oil': 'c.system.json', 'mtrace': 'c.trace.json'},
  {'core': 'multicore',  'path': 'locks' / '3cores',  'name': 'd',                     'oil': 'd.system.json', 'mtrace': 'd.trace.json'},
  {'core': 'multicore',  'path': 'locks' / '3cores',  'name': 'e',                     'oil': 'e.system.json', 'mtrace': 'e.trace.json'},
  {'core': 'multicore',  'path': 'locks' / '3cores',  'name': 'f',                     'oil': 'system.json', 'mtrace': 'EXTRACT', 'locks': 'EXTRACT'},
  {'core': 'multicore',  'path': 'locks' / '3cores',  'name': 'g',                     'oil': 'system.json', 'mtrace': 'EXTRACT', 'locks': 'EXTRACT'},
  {'core': 'multicore',  'path': 'locks' / '3cores',  'name': 'h',                     'oil': 'system.json', 'mtrace': 'EXTRACT', 'locks': 'EXTRACT'},
  {'core': 'multicore',  'path': 'locks' / '3cores',  'name': 'i',                     'oil': 'system.json', 'mtrace': 'EXTRACT', 'locks': 'EXTRACT'},
  {'core': 'multicore',  'path': 'locks' / '3cores',  'name': 'j',                     'oil': 'system.json', 'mtrace': 'EXTRACT', 'locks': 'EXTRACT'},
  {'core': 'multicore',  'path': 'locks' / '3cores',  'name': 'k',                     'oil': 'system.json', 'mtrace': 'EXTRACT', 'locks': 'EXTRACT'},
  {'core': 'multicore',  'path': 'locks' / '3cores',  'name': 'l',                     'oil': 'system.json', 'mtrace': 'EXTRACT', 'locks': 'EXTRACT'},
  {'core': 'multicore',  'path': 'locks' / '3cores',  'name': 'm',                     'oil': 'system_m.json'},
  {'core': 'multicore',  'path': 'locks' / '3cores',  'name': 'n',                     'oil': 'system_m.json'},
  {'core': 'multicore',  'path': 'locks' / '6cores',  'name': 'identity-a',         'oil': 'identity-system.json', 'mtrace': 'EXTRACT', 'locks': 'EXTRACT', 'timing': 'BB'},
  {'core': 'multicore',  'path': 'locks' / '6cores',  'name': 'identity-a-chain',   'oil': 'identity-system.json', 'mtrace': 'EXTRACT', 'locks': 'EXTRACT'},
  {'core': 'multicore',  'path': 'locks' / '6cores',  'name': 'identity-a-start5',  'oil': 'EXTRACT',              'mtrace': 'EXTRACT', 'locks': 'EXTRACT', 'timing': 'BB'},
  {'core': 'multicore',  'path': 'locks' / '6cores',  'name': 'identity-b',         'oil': 'identity-system.json', 'mtrace': 'EXTRACT', 'locks': 'EXTRACT'},
  {'core': 'multicore',  'path': 'locks' / '6cores',  'name': 'identity-c',         'oil': 'identity-system.json', 'mtrace': 'EXTRACT', 'locks': 'EXTRACT'},
  {'core': 'multicore',  'path': 'locks' / '6cores',  'name': 'identity-d',         'oil': 'identity-system.json', 'mtrace': 'EXTRACT', 'locks': 'EXTRACT'},
  {'core': 'multicore',  'path': 'locks' / '6cores',  'name': 'identity-e',         'oil': 'identity-system.json', 'mtrace': 'EXTRACT', 'locks': 'EXTRACT'},
  {'core': 'multicore',  'path': 'locks' / '6cores',  'name': 'triple-a',           'oil': 'triple-system.json', 'mtrace': 'EXTRACT', 'locks': 'EXTRACT'},
  {'core': 'multicore',  'path': 'locks' / '6cores',  'name': 'triple-a-start5',    'oil': 'EXTRACT',            'mtrace': 'EXTRACT', 'locks': 'EXTRACT'},
  {'core': 'multicore',  'path': 'locks' / '6cores',  'name': 'triple-b',           'oil': 'triple-system.json', 'mtrace': 'EXTRACT', 'locks': 'EXTRACT'},
  {'core': 'multicore',  'path': 'locks' / '6cores',  'name': 'triple-c',           'oil': 'triple-system.json', 'mtrace': 'EXTRACT', 'locks': 'EXTRACT'},
  {'core': 'multicore',  'path': 'locks' / '6cores',  'name': 'triple-d',           'oil': 'triple-system.json', 'mtrace': 'EXTRACT', 'locks': 'EXTRACT'},
  {'core': 'multicore',  'path': 'loops',              'name': 'a',                     'oil': 'system_a.json'},
  {'core': 'multicore',  'path': 'loops',              'name': 'b',                     'oil': 'system_b.json'},
  {'core': 'multicore',  'path': 'loops',              'name': 'c',                     'oil': 'system_b.json'},
  {'core': 'multicore',  'path': 'timing',             'name': 'a',                     'oil': 'system_a.json', 'timing': 'a_timing.json'},
  {'core': 'multicore',  'path': 'timing',             'name': 'b',                     'oil': 'system_b.json', 'timing': 'b_timing.json'},
  {'core': 'multicore',  'path': 'timing',             'name': 'c',                     'oil': 'system_c.json', 'timing': 'c_timing.json'},
  {'core': 'multicore',  'path': 'paper',              'name': 'running',               'oil': 'system_running.json', 'mtrace': 'running.trace.json', 'locks': 'EXTRACT', 'timing': 'BB', 'ttrace': 'running.timing.trace.json'},
  {'core': 'multicore',  'path': 'paper',              'name': 'running_long11',        'oil': 'system_running.json', 'locks': 'EXTRACT', 'timing': 'BB'},
  {'core': 'multicore',  'path': 'paper',              'name': 'deadlock',              'oil': 'system_running.json', 'locks': 'EXTRACT', 'timing': 'BB', 'mtrace': 'deadlock.trace.json'},
  {'core': 'multicore',  'path': 'paper',              'name': 'minimal',               'oil': 'system_minimal.json', 'locks': 'EXTRACT'},
  {'core': 'multicore',  'path': 'paper',              'name': 'event',                 'oil': 'system_event.json', 'locks': 'EXTRACT'},
  {'core': 'multicore',  'path': 'paper',              'name': 'timing',                'oil': 'system_timing.json', 'locks': 'EXTRACT', 'timing': 'BB'},
  {'core': 'multicore',  'path': 'paper',              'name': 'interrupt_as_tasks',    'oil': 'system_interrupt_as_tasks.json', 'locks': 'EXTRACT', 'timing': 'BB'},
  {'core': 'multicore',  'path': 'paper',              'name': 'interrupt_as_tasks2',   'oil': 'system_interrupt_as_tasks.json', 'locks': 'EXTRACT', 'timing': 'BB'},
  {'core': 'multicore',  'path': 'paper',              'name': 'interrupt_as_tasks3',   'oil': 'system_interrupt_as_tasks.json', 'locks': 'EXTRACT', 'timing': 'BB'},
  {'core': 'multicore',  'path': 'paper',              'name': 'timing-semiordered',    'oil': 'system_timing.json', 'locks': 'EXTRACT', 'timing': 'BB'},
  {'core': 'multicore',  'path': 'paper',              'name': 'timing-ordered',        'oil': 'system_timing.json', 'locks': 'EXTRACT', 'timing': 'BB'},
  {'core': 'multicore',  'path': 'complex',            'name': 'copter-without-alarms', 'oil': 'copter-without-alarms_system.json', 'timing': 'BB'},
  {'core': 'multicore',  'path': 'complex',            'name': 'copter-with-alarms',    'oil': 'copter-with-alarms_system.json', 'timing': 'BB'},
  {'core': 'multicore',  'path': 'complex',            'name': 'copter-single-alarm',   'oil': 'copter-single-alarm_system.json', 'timing': 'BB'},
  {'core': 'multicore',  'path': 'complex',            'name': 'copter-autostart',      'oil': 'copter-autostart_system.json', 'locks': 'EXTRACT', 'timing': 'BB'},
]
no_timing_settings = custom_target(
  output: 'no_timing_settings.json',
  capture: true,
  command: ['echo', '{"steps": ["LockElision", "IPIAvoidance"], "MultiSSE": {"with_times": false}}'],
)
with_timing_settings = custom_target(
  output: 'with_timing_settings.json',
  capture: true,
  command: ['echo', '{"steps": ["ApplyTimings", "LockElision", "IPIAvoidance"], "MultiSSE": {"with_times": true}}'],
)


autosar_targets = []
foreach app : autosar_apps
  # src file
  sys = app['core'] / app['path'] / app['name']
  full_name = 'autosar_' + sys.underscorify()
  app += {'src': files(sys + '.cc'), 'full_name': full_name}


  #oil file
  if app['oil'] == 'EXTRACT'
    oil = custom_target('autosar_' + sys.underscorify() + '.system.json',
                        input: sys + '.cc',
                        output : full_name + '.system.json',
                        capture: true,
                        command : [sed, '-n', '/if SYSTEM_JSON/,/SYSTEM_JSON/{/SYSTEM_JSON/d;p}', '@INPUT@'])
  else
    oil = files(app['core'] / app['path'] / app['oil'])
  endif
  app += {'oil': oil}

  # compile the application
  app_ll = custom_target(full_name,
                         input : sys + '.cc',
                         output : full_name + '.ll',
                         depfile : full_name + '.ll.dep',
                         command : clang_cpp +
                                   libs_includes +
                                   ir_flags +
                                   clang_flags)
  app += {'ll': app_ll}

  run_target('run_lock_elision_no_timings_' + full_name,
             command: [py3_inst, ara_py, app_ll, '--oilfile', oil, '-s', 'LockElision', '-s', 'IPIAvoidance'])


  # trace file for sse testing
  if not app.has_key('mtrace')
    sys_test =  disabler()
  elif app['mtrace'] == 'EXTRACT'
    sys_test = custom_target(full_name + '.trace.json',
                             input: sys + '.cc',
                             output : full_name + '.trace.json',
                             capture: true,
                             command : [sed, '-n', '/if TRACE_JSON/,/TRACE_JSON/{/TRACE_JSON/d;p}', '@INPUT@'])
  else
    sys_test = files(app['core'] / app['path'] / app['mtrace'])
  endif
  app += {'sys_test': sys_test}

  if not app.has_key('ttrace')
    time_test =  disabler()
  else
    time_test = files(app['core'] / app['path'] / app['ttrace'])
  endif
  app += {'time_test': time_test}

  # timings for multisse with lock elision
  if not app.has_key('timing')
    sys_timings = disabler()
  elif app['timing'] == 'EXTRACT'
    sys_timings = custom_target(full_name + '.timing.json',
                                input: sys + '.cc',
                                output : full_name + '.timing.json',
                                capture: true,
                                command : [sed, '-n', '/if TIMING_JSON/,/TIMING_JSON/{/TIMING_JSON/d;p}', '@INPUT@'])
  elif app['timing'] == 'BB'
    sys_timings = 'BB'
  else
    sys_timings = files(app['core'] / app['path'] / app['timing'])
  endif
  app += {'sys_timings': sys_timings}

<<<<<<< HEAD
=======
  generate_timing_settings = custom_target(
    output: full_name  + '.generate_timing_settings.json',
    capture: true,
    command: ['echo', '{"steps": ["ApplyTimings", "LoadOIL", "DumpCFG"], "ApplyTimings": {"create_timings": "' +  app['full_name'] +'.empty_timing.json"}}'],
  )



  run_target('run_lock_elision_generate_timings_' + full_name,
             command: [py3_inst, ara_py, app['ll'], '--oilfile', app['oil'], '--step-settings', generate_timing_settings])
  run_target('run_lock_elision_with_timings_' + full_name,
             command: [py3_inst, ara_py, app['ll'], '--oilfile', app['oil'], '--step-settings', with_timing_settings, '--timings', app['sys_timings'], '--step-data'])

  step_data = custom_target(full_name + '.multisse.no_timing.stepdata.json',
                            input: [ara_py, app['ll'], app['oil']],
                            output: full_name + '.multisse.no_timing.stepdata.json',
                            depfile: full_name + '.dep',
                            command: [py3_inst, ara_py, app['ll'],
                                      '--dependency_file', '@DEPFILE@',
                                      '--oilfile', app['oil'],
                                      '-s', 'LockElision', '-s', 'IPIAvoidance',
                                      '--step-data', '@OUTPUT@'],
                           )

  step_data = custom_target(full_name + '.multisse.with_timing.stepdata.json',
                            input: [ara_py, app['ll'], app['oil']],
                            output: full_name + '.multisse.with_timing.stepdata.json',
                            depfile: full_name + '.dep',
                            command: [py3_inst, ara_py, app['ll'],
                                      '--dependency_file', '@DEPFILE@',
                                      '--oilfile', app['oil'],
                                      '--step-settings', with_timing_settings,
                                      '--timings', app['sys_timings'],
                                      '--step-data', '@OUTPUT@'],
                           )
>>>>>>> a9d57ea2

  # lock elision test data
  if app.has_key('locks')
    if app['locks'] == 'EXTRACT'
      locks = custom_target(full_name + '.locks.json',
                            input: sys + '.cc',
                            output : full_name + '.locks.json',
                            capture: true,
                            command : [sed, '-n', '/if LOCKS_JSON/,/LOCKS_JSON/{/LOCKS_JSON/d;p}', '@INPUT@'])
    elif app.has_key('locks')
      locks = files(app['core'] / app['path'] / app['locks'])
    endif
    app += {'locks': locks}
  endif
  set_variable(full_name, app)
  autosar_targets += [app]
endforeach


subdir('multicore/dynamic')<|MERGE_RESOLUTION|>--- conflicted
+++ resolved
@@ -220,8 +220,6 @@
   endif
   app += {'sys_timings': sys_timings}
 
-<<<<<<< HEAD
-=======
   generate_timing_settings = custom_target(
     output: full_name  + '.generate_timing_settings.json',
     capture: true,
@@ -257,7 +255,6 @@
                                       '--timings', app['sys_timings'],
                                       '--step-data', '@OUTPUT@'],
                            )
->>>>>>> a9d57ea2
 
   # lock elision test data
   if app.has_key('locks')
