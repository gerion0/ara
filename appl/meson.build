--- conflicted
+++ resolved
@@ -1,16 +1,3 @@
-<<<<<<< HEAD
-clang = find_program('clang', version: llvm_version)
-nop = find_program('true')
-
-# compiler flags to generate annotated IR
-clang_flags = ['-S', '-ggdb', '-emit-llvm', '-Xclang', '-disable-O0-optnone', '-target', 'i386-pc-linux-gnu', '-fno-discard-value-names', '-fno-exceptions']
-clang_flags += '-Wno-everything'
-c_std = '-std=c11'
-cxx_std = '-std=c++11'
-=======
->>>>>>> 4b741676
-
-
 # FreeRTOS examples
 
 freertos_targets = []
@@ -188,19 +175,25 @@
 const_prop = custom_target('const-prop',
                            input : files('const_prop.cc'),
                            output : ['const_prop.ll'],
-                           command : [clang, '@INPUT0@', '-o', '@OUTPUT0@', cxx_std] +
-                                      clang_flags)
+                           depfile : 'const_prop.ll.dep',
+                           command : clang_cpp +
+                                     ir_flags +
+                                     clang_flags)
 
 dead_code = custom_target('dead-code',
                            input : files('dead_code.cc'),
                            output : ['dead_code.ll'],
-                           command : [clang, '@INPUT0@', '-o', '@OUTPUT0@', cxx_std] +
-                                      clang_flags)
+                           depfile : 'dead_code.ll.dep',
+                           command : clang_cpp +
+                                     ir_flags +
+                                     clang_flags)
 
 reassociate = custom_target('reassociate',
-                           input : files('reassociate.cc'),
-                           output : ['reassociate.ll'],
-                           command : [clang, '@INPUT0@', '-o', '@OUTPUT0@', cxx_std] +
+                            input : files('reassociate.cc'),
+                            output : ['reassociate.ll'],
+                           depfile : 'reassociate.ll.dep',
+                            command : clang_cpp +
+                                      ir_flags +
                                       clang_flags)
 
 examples = run_target('examples',
