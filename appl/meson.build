--- conflicted
+++ resolved
@@ -321,10 +321,6 @@
 
 examples = run_target('examples',
                       command: nop,
-<<<<<<< HEAD
-                      depends: [osek_targets, freertos_targets])
-
-subdir('POSIX')
-=======
                       depends: [osek_targets, freertos_targets, zephyr_targets])
->>>>>>> 6e373b85
+
+subdir('POSIX')