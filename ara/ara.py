--- conflicted
+++ resolved
@@ -10,12 +10,8 @@
 from .graph import Graph
 from .stepmanager import StepManager
 from .util import init_logging
-<<<<<<< HEAD
-from .os import get_os_model_names, get_os_model_by_name
+from .os import get_os_model_names, get_os_model_by_name, zephyr
 from .steps.syscall_count import SyscallCount
-=======
-from .os import get_os_model_names, get_os_model_by_name, zephyr
->>>>>>> 6e373b85
 
 from .steplisting import print_avail_steps
 
@@ -75,8 +71,7 @@
 
     os_model_names = get_os_model_names()
     os_model_names.append("auto")
-<<<<<<< HEAD
-    parser.add_argument('--os', help="Use the specified OS Model.",
+    parser.add_argument('--os', help="the os of the given application",
                         choices=os_model_names, default="auto")
 
     # The following arguments set an option for a specific/multiple step(s).
@@ -103,11 +98,6 @@
                                            "Note: The RemoveSysfuncBody step will always handle all system functions [stubs included. This is intended].",
                         action='store_true', default=False)
 
-=======
-    parser.add_argument('--os', help="the os of the given application",
-                        choices=os_model_names, default="auto")
-
->>>>>>> 6e373b85
     args = parser.parse_args()
 
     del os_model_names
