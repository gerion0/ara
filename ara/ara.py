--- conflicted
+++ resolved
@@ -15,7 +15,6 @@
 from .steplisting import print_avail_steps
 
 
-<<<<<<< HEAD
 class Main:
 
     def __init__(self):
@@ -80,123 +79,12 @@
             parser.add_argument('--no_trace_algorithm', action='store_true',
                                 default=False, help=
                                 "Create a trace of supported algorithms for the gui to visualize")
-=======
-def main():
-    """Entry point for ARA."""
-    parser = argparse.ArgumentParser(
-        prog=sys.argv[0],
-        description=sys.modules[__name__].__doc__,
-        formatter_class=argparse.ArgumentDefaultsHelpFormatter)
-    parser.add_argument('--list-steps', '-l', action="store_true",
-                        default=False, help="list all available steps")
-    parser.add_argument('--verbose', '-v', help="alias for --log-level=info",
-                        action="store_true", default=False)
-    parser.add_argument('--log-level', help="choose the log level",
-                        choices=['warn', 'info', 'debug'],
-                        default=os.environ.get('ARA_LOGLEVEL', 'warn'))
-    parser.add_argument('--dump', action='store_true', default=bool(os.environ.get('ARA_DUMP', '')),
-                        help="emit a meaningful dot graph where possible")
-    parser.add_argument('--dump-prefix', default='dumps/{step_name}.{uuid}.',
-                        help="path that prefixes all dot files. The string "
-                             "'{step_name}' is replaced with the step name. "
-                             "The string '{uuid}' is replace with the uuid.")
-    parser.add_argument('--runtime-stats', action='store_true', default=False,
-                        help="emit statistics about step runtimes.")
-    parser.add_argument('--runtime-stats-file', choices=['logger', 'dump'],
-                        help="Choose whether emit the data with the logging"
-                        " framework or in a separate dump file.",
-                        default='logger')
-    parser.add_argument('--runtime-stats-format', choices=['human', 'json'],
-                        help="Choose whether emit the data in a human readable"
-                        " format or in machine readable JSON.",
-                        default='human')
-    parser.add_argument('--step-data', default=False, const='dump', nargs='?',
-                        help="Emit step data into dumps folder or optionally"
-                        " given file", metavar="FILE")
-    parser.add_argument('--entry-point', '-e', help="system entry point",
-                        default='main')
-    parser.add_argument('--isr', '-i', action='append',
-                        help="entry point for interrupt service routine")
-    parser.add_argument('--step', '-s', action='append',
-                        help="choose steps that will be executed")
-    parser.add_argument('input_file', help="the LLVM-IR input file", nargs='?')
-    parser.add_argument('--oilfile', help="name of oilfile")
-    parser.add_argument('--timings', help="file for ABB timings. "
-                                          "See ApplyTimings for more info.")
-    parser.add_argument('--generator_output', metavar="FILE",
-                        help="file to store generated OS code")
-    parser.add_argument('--step-settings', metavar="FILE", action='append',
-                        help="settings for individual steps. '-' is STDIN")
-    parser.add_argument('--dependency_file',
-                        help="file to write make-style dependencies into for "
-                             "build system integration")
-    parser.add_argument('--ir_output', '-o',
-                        help="File to store modified IR into", metavar="FILE")
-    parser.add_argument('--Werr', help="Treat warnings as errors",
-                        action='store_true')
-    parser.add_argument('--manual-corrections', metavar="FILE",
-                        help="File with manual corrections")
-
-    parser.add_argument('--os', help="the OS of the given application",
-                        choices=get_os_names())
-
-    # option for [sysfuncts, systemrelevantfunctions]:
-    parser.add_argument('--with-stubs', help="analyze system functions that "
-                                             "are only stubs. usually, this is"
-                                             " only helpful for debugging "
-                                             "purposes.",
-                        action='store_true', default=False)
-
-    args = parser.parse_args()
-
-    if args.log_level != 'debug' and args.verbose:
-        args.log_level = 'info'
-
-    logger = init_logging(level=args.log_level, root_name='ara',
-                          werr=args.Werr)
-
-    g = Graph()
-    s_manager = StepManager(g)
-    avail_steps = s_manager.get_steps()
-
-    if args.list_steps:
-        print(print_avail_steps(avail_steps))
-        sys.exit(0)
-    elif not args.input_file:
-        parser.error('an input_file is required (except -l or -h is set)')
-    elif not args.os:
-        parser.error('setting of --os is required (except -l or -h is set)')
-
-    logger.debug(f"Processing file: {args.input_file}")
-
-    extra_settings = {}
-
-    if args.step_settings:
-        extra_settings = {}
-        for ssettings in args.step_settings:
-            try:
-                if ssettings == '-':
-                    extra_settings = {**extra_settings, **json.load(sys.stdin)}
-                else:
-                    with open(ssettings) as efile:
-                        extra_settings = {**extra_settings, **json.load(efile)}
-            except Exception as e:
-                parser.error(f'File for --step-settings is malformed: {e}')
-
-    if extra_settings.get("steps", None) and args.step:
-        parser.error("Provide steps either with '--step' or in '--step-settings'.")
-
-    if args.manual_corrections:
-        if args.step:
-            extra_settings["steps"] = [args.step, "ManualCorrections"]
-            args.step = None
->>>>>>> c52597a8
         else:
             parser.add_argument('--trace_algorithm', action='store_true', default=False,
                                 help="Create a trace of supported algorithms for the gui to visualize")
 
         parser.add_argument('--os', help="the OS of the given application",
-                            choices=get_os_names(), required=True)
+                            choices=get_os_names())
 
         # option for [sysfuncts, systemrelevantfunctions]:
         parser.add_argument('--with-stubs', help="analyze system functions that "
@@ -220,6 +108,8 @@
             sys.exit(0)
         elif not self.args.input_file:
             parser.error('an input_file is required (except -l or -h is set)')
+        elif not self.args.os:
+            parser.error('setting of --os is required (except -l or -h is set)')
 
         logger.debug(f"Processing file: {self.args.input_file}")
 
