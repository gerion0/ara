--- conflicted
+++ resolved
@@ -2,21 +2,17 @@
 # vim: set et ts=4 sw=4:
 
 cimport cgraph
-<<<<<<< HEAD
-from .arguments cimport Argument, CallPath
-from .os cimport SysCall as CSysCall
+from carguments cimport Argument, CallPath
+from os cimport SysCall as CSysCall
 
 from libcpp cimport bool
 from libcpp.memory cimport shared_ptr
 from libcpp.utility cimport pair
 from libcpp.map cimport map as cppmap
 from libcpp.string cimport string
-=======
-from carguments cimport Argument, CallPath
 
 from libcpp cimport bool
 from libcpp.memory cimport shared_ptr
->>>>>>> 118f35ec
 
 cdef extern from "cy_helper.h" namespace "ara::graph":
     cgraph.SigType to_sigtype(int i)
