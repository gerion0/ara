from .os_util import syscall, Arg, set_next_abb, connect_from_here, find_instance_node
from .os_base import OSBase, OSState, CPUList, CPU, ControlInstance, TaskStatus, ControlContext, CrossCoreAction, ExecState, CPUBounded
from ara.util import get_logger
from ara.graph import CallPath, SyscallCategory, SigType, single_check

import graph_tool
import html

from collections import defaultdict
from copy import copy
from dataclasses import dataclass, field
from enum import IntEnum
from itertools import chain
from typing import Any, List, Tuple

import pyllco

TASK_PREFIX = "AUTOSAR_TASK_"
ALARM_PREFIX = "AUTOSAR_ALARM_"
RESOURCE_PREFIX = "AUTOSAR_RESOURCE_"
SPINLOCK_PREFIX = "AUTOSAR_SPINLOCK_"

logger = get_logger("AUTOSAR")


class SyscallInfo:
    def __init__(self, name, abb, cpu):
        self.name = name
        self.abb = abb
        self.cpu = cpu
        self.multi_ret = False

    def set_multi_ret(self):
        self.multi_ret = True


class InstanceEdge(IntEnum):
    have = 1
    trigger = 2
    activate = 3
    chain = 4
    nestable = 5
    terminate = 6


@dataclass(eq=False)
class AUTOSARInstance(CPUBounded):
    name: str

    def __eq__(self, other):
        # the name of an arbitrary AUTOSAR instance must be unique
        return self.name == other.name

    def __hash__(self):
        # the name of an arbitrary AUTOSAR instance must be unique
        return hash(self.__class__.__name__ + self.name)

    def __repr__(self):
        return self.name


@dataclass
class TaskGroup(AUTOSARInstance):
    promises: dict


@dataclass(repr=False)
class Task(AUTOSARInstance, ControlInstance):
    priority: int
    activation: Any
    autostart: bool
    schedule: Any

    def __hash__(self):
        return AUTOSARInstance.__hash__(self)

    def as_dot(self):
        wanted_attrs = ["name", "autostart", "priority", "cpu_id"]
        attrs = [(x, str(getattr(self, x))) for x in wanted_attrs]
        sublabel = '<br/>'.join([f"<i>{k}</i>: {html.escape(v)}"
                                 for k, v in attrs])

        return {
            "shape": "box",
            "fillcolor": "#6fbf87",
            "style": "filled",
            "sublabel": sublabel
        }


@dataclass
class TaskContext(ControlContext):
    dyn_prio: List[int]
    received_events: int = 0
    waited_events: int = 0

    def __hash__(self):
        return hash(("TaskContext",
                     self.status, self.abb, self.call_path,
                     tuple(self.dyn_prio),
                     self.received_events,
                     self.waited_events))

    def __copy__(self):
        """Make a deep copy."""
        return TaskContext(status=self.status,
                           abb=self.abb,
                           call_path=copy(self.call_path),
                           dyn_prio=[x for x in self.dyn_prio],
                           received_events=self.received_events,
                           waited_events=self.waited_events)


@dataclass(frozen=True)
class Spinlock:
    name: str


@dataclass
class SpinlockContext:
    is_spinning: bool = False
    wait_for: List[int] = field(default_factory=list)  # list of cpu_ids

    def __hash__(self):
        return hash(("SpinlockContext",
                     self.is_spinning,
                     tuple(self.wait_for)))

    def __copy__(self):
        """Make a deep copy."""
        return SpinlockContext(is_spinning=self.is_spinning,
                               wait_for=[x for x in self.wait_for])


@dataclass
class Counter(AUTOSARInstance):
    mincycle: int
    maxallowedvalue: int
    ticksperbase: int
    secondspertick: int = 1


@dataclass(eq=False)
class Alarm(AUTOSARInstance):
    autostart: bool = False
    cycletime: int = 0
    alarmtime: int = 0


@dataclass(unsafe_hash=True)
class AlarmContext:
    increment: int
    cycle: int
    active: bool


@dataclass
class AUTOSARContext:
    irq_status: dict
    os_irq_status: dict

    def __hash__(self):
        return hash(("AUTOSARContext",
                     tuple(self.irq_status.items()),
                     tuple(self.os_irq_status.items())))

    def __copy__(self):
        """Make a deep copy."""
        def copy_dict(x):
            return dict([(k, v) for k, v in x.items()])
        return AUTOSARContext(irq_status=copy_dict(self.irq_status),
                              os_irq_status=copy_dict(self.os_irq_status))


@dataclass(repr=False)
class ISR(AUTOSARInstance, ControlInstance):
    priority: int
    category: int

    def __hash__(self):
        return AUTOSARInstance.__hash__(self)


@dataclass(unsafe_hash=True)
class ISRContext(ControlContext):
    dyn_prio: Tuple[int]

    def __copy__(self):
        """Make a deep copy."""
        return ISRContext(status=self.status,
                          abb=self.abb,
                          call_path=copy(self.call_path),
                          dyn_prio=(self.dyn_prio[0],))


@dataclass
class Event(AUTOSARInstance):
    index: int


@dataclass(eq=False)
class Resource(AUTOSARInstance):
    pass


class AUTOSAR(OSBase):
    """AUTOSAR model.

    See https://www.autosar.org/fileadmin/user_upload/standards/classic/20-11/AUTOSAR_SWS_OS.pdf
    """

    @staticmethod
    def get_special_steps():
        return ["LoadOIL"]

    @staticmethod
    def has_dynamic_instances():
        return False

    @staticmethod
    def get_cpu_local_contexts(context, cpu_id):
        local_contexts = []
        for inst, ctx in context.items():
            if getattr(inst, "cpu_id", None) == cpu_id:
                local_contexts.append((inst, ctx))
        return dict(local_contexts)

    @staticmethod
    def get_global_contexts(context):
        local_contexts = []
        for inst, ctx in context.items():
            if not hasattr(inst, "cpu_id"):
                local_contexts.append((inst, ctx))
        return dict(local_contexts)

    @staticmethod
    def get_initial_state(cfg, instances):
        # technically, AUTOSAR starts with a main function on every core
        # The actual startup happens via StartCore or in HW directly
        # After that, each core calls StartOS which syncs all cores and enables
        # interrupts.
        #
        # Since we know that interrupts are disabled and no syscall except
        # StartCore is possible before StartOS, we can safely skip the whole
        # startup routines up to StartOS for our analyses.
        #
        # Because of this, get_initial_state returns the state directly after
        # the (synchronized) StartOS call.

        # get cpu mapping
        cpu_map = {}
        for v, obj in instances.get(Task):
            if obj.cpu_id not in cpu_map:
                cpu_map[obj.cpu_id] = []
            if obj.autostart:
                cpu_map[obj.cpu_id].append((v, obj))

        # construct actual CPUs
        cpus = []
        running_tasks = []
        irq_status = {}
        os_irq_status = {}
        for cpu_id, tasks in cpu_map.items():
            if len(tasks) == 0:
                # we have the CPU but not task that can be scheduled
                cpus.append(CPU(id=cpu_id,
                                irq_on=True,
                                control_instance=None,
                                abb=None,
                                call_path=CallPath(),
                                exec_state=ExecState.idle,
                                analysis_context=None))
                logger.debug(f"Initial: CPU {cpu_id} idles.")
            else:
                prio_vert, prio_task = max(tasks, key=lambda t: t[1].priority)
                entry_abb = cfg.get_entry_abb(prio_task.function)
                cpus.append(CPU(id=cpu_id,
                                irq_on=True,
                                control_instance=prio_vert,
                                abb=entry_abb,
                                call_path=CallPath(),
                                exec_state=ExecState.from_abbtype(cfg.vp.type[entry_abb]),
                                analysis_context=None))
                running_tasks.append(prio_task)
                logger.debug(f"Initial: Choose {instances.vp.obj[instances.vertex(prio_vert)]} for CPU {cpu_id}.")
            irq_status[cpu_id] = 0
            os_irq_status[cpu_id] = 0

        state = OSState(cpus=CPUList(cpus), instances=instances, cfg=cfg)

        # give initial running context
        max_prio = 0
        for _, obj in instances.get(Task):
            prio = 2 * obj.priority
            max_prio = max(max_prio, prio)
            state.context[obj] = TaskContext(status=TaskStatus.suspended,
                                             abb=cfg.get_entry_abb(obj.function),
                                             call_path=CallPath(),
                                             dyn_prio=[prio])

        for _, obj in instances.get(ISR):
            state.context[obj] = ISRContext(status=TaskStatus.suspended,
                                            abb=cfg.get_entry_abb(obj.function),
                                            call_path=CallPath(),
                                            dyn_prio=(max_prio + obj.priority,))

        for task in running_tasks:
            ctx = state.context[task]
            ctx.status = TaskStatus.running
            ctx.abb = None
            ctx.call_path = CallPath()

        for _, alarm in instances.get(Alarm):
            if alarm.autostart:
                state.context[alarm] = AlarmContext(
                        active=True,
                        cycle=alarm.cycletime,
                        increment=alarm.alarmtime
                )

        for _, spinlock in instances.get(Spinlock):
            state.context[spinlock] = SpinlockContext()

        # special context object for os specific state
        state.context["AUTOSAR"] = AUTOSARContext(irq_status=irq_status,
                                                  os_irq_status=os_irq_status)

        return state

    @staticmethod
    def init(instances):
        pass

    @staticmethod
    def get_next_timed_event(time, instances, cpu):
        """Returns the next timed event, e.g. an Alarm, that occurs after a given time."""
        event_list = []
        for v_instance in instances.vertices():
            instance = instances.vp.obj[v_instance]
            if isinstance(instance, Alarm):
                alarm = instance
                counter = alarm.counter

                if counter is not None and alarm.cpu_id == cpu:

                    # only handle autostart alarms at the moment
                    if alarm.autostart:
                        # period of the alarm in ms
                        period = alarm.cycletime * counter.secondspertick * 1000
                        alarmtime = alarm.alarmtime * counter.secondspertick * 1000

                        mod = time % period
                        if mod < alarmtime:
                            diff = alarmtime - mod
                        else:
                            diff = alarmtime + period - mod

                        event_time = time + diff
                        event_list.append((event_time, alarm))

        # sort event list to get nearest event
        event_list.sort(key=lambda x: x[0])
        if len(event_list) != 0:
            return event_list[0]
        else:
            return None, None

    @staticmethod
    def execute_event(event, state):
        """Interprets a timed event, e.g. an alarm, and creates a new state."""
        new_state = state.copy()

        if isinstance(event, Alarm):
            alarm = event
            if alarm.action == AlarmAction.ACTIVATETASK:
                if alarm.task not in new_state.activated_tasks:
                    new_state.activated_tasks.append(alarm.task)
                    AUTOSAR.schedule(new_state, new_state.cpu)

        new_state.from_event = True
        return new_state

    @staticmethod
    def handle_isr(state):
        """Handles an IRQ."""
        new_states = []
        current_isr = state.get_current_isr()
        scheduled_task = state.get_scheduled_task()
        priority = 0

        if current_isr is not None:
            priority = current_isr.priority

        # go through all ISRs in instances
        for v in state.instances.vertices():
            isr = state.instances.vp.obj[v]
            if isinstance(isr, ISR):
                if isr.cpu_id == state.cpu:
                    if (current_isr is None or isr.name != current_isr.name) and isr not in state.activated_isrs:
                        if isr.priority > priority and scheduled_task not in isr.group:
                        # if isr.priority > priority:
                            new_state = state.copy()
                            new_states.append(new_state)
                            # new_state.from_isr = True

                            # activate new isr
                            new_state.activated_isrs.append_item(isr)

                            # schedule the interrupts
                            for _list in new_state.activated_isrs.values():
                                _list.sort(key=lambda isr: isr.priority, reverse=True)

        return new_states

    @staticmethod
    def exit_isr(state):
        """Handles the end of an ISR."""
        new_state = state.copy()
        current_isr = state.get_current_isr()

        # remove isr from list of activated isrs
        new_state.activated_isrs.remove_item(current_isr)

        # reset abb of isr to the entry abb
        new_state.set_abb(current_isr.name, new_state.entry_abbs[current_isr.name])

        if new_state.get_running_abb() is None or new_state.interrupts_enabled.get_value() is None:
            return AUTOSAR.decompress_state(new_state)
        else:
            return [new_state]

    @staticmethod
    def handle_irq(graph, state, cpu_id, irq):
        def filtered_instances(edge_type):
            return graph_tool.GraphView(
                state.instances,
                efilt=state.instances.ep.type.fa == int(edge_type)
            )

        # we handle alarms only
        instances = state.instances
        vertex = instances.vertex(irq)
        obj = instances.vp.obj[vertex]

<<<<<<< HEAD
=======
        if obj.cpu_id != cpu_id:
            # false CPU
            return

>>>>>>> 13caf2e0
        if isinstance(obj, Alarm):
            # do not trigger alarms, if an interrupt is handled
            if isinstance(state.cur_control_inst(cpu_id), ISR):
                return
            alarm_ctx = state.context.get(obj, False)
            # TODO interarrival times
            if alarm_ctx and alarm_ctx.active:
                activates = filtered_instances(InstanceEdge.activate)
                acty_vertex = single_check(activates.vertex(vertex).out_neighbors())
                acty = instances.vp.obj[acty_vertex]

                if isinstance(acty, Task):
                    logger.debug(f"Alarm {obj.name} activates {acty.name}.")
                    new_state = state.copy()
                    return AUTOSAR.ActivateTask(new_state, cpu_id, acty)
                elif isinstance(acty, Event):
                    logger.debug(f"Alarm {obj.name} sets {acty.name}.")
                    event_tgt = filtered_instances(InstanceEdge.have)
                    new_state = state.copy()
                    for t in event_tgt.vertex(acty_vertex).in_neighbors():
                        task = instances.vp.obj[instances.vertex(t)]
                        new_state = AUTOSAR.SetEvent(new_state, task, acty.index)
                    return new_state
                else:
                    assert False, f"Edge to false object {acty}"
            return None
        elif isinstance(obj, ISR):
            # do not trigger same interrupt again
            if state.cur_control_inst(cpu_id) == obj:
                return
            logger.debug(f"Interrupt: Activate {obj.name}")
            new_state = state.copy()
            new_state.context[obj].status = TaskStatus.ready
            return new_state

        raise NotImplementedError

    @staticmethod
    def handle_exit(graph, state, cpu_id):
        # handle only IRQs
        isr = state.cur_control_inst(cpu_id)
        if isinstance(isr, ISR):
            # an ISR exit is like a TerminateTask
            new_state = state.copy()
            new_state.context[isr] = ISRContext(status=TaskStatus.suspended,
                                                abb=state.cfg.get_entry_abb(isr.function),
                                                call_path=CallPath(),
                                                dyn_prio=tuple(state.context[isr].dyn_prio))
            return [new_state]
        return []

    @staticmethod
    def get_interrupts(instances):
        return [v for v, _ in chain(instances.get(Alarm), instances.get(ISR))]

    @staticmethod
    def interpret(graph, state, cpu_id, categories=SyscallCategory.every):
        cfg = graph.cfg
        abb = state.cpus[cpu_id].abb
        syscall = cfg.get_syscall_name(abb)
        logger.debug(f"Get syscall: {syscall}, CPU {cpu_id}, "
                     f"ABB: {cfg.vp.name[abb]}"
                     f" (in {cfg.vp.name[cfg.get_function(abb)]})")

        syscall_function = getattr(AUTOSAR, syscall)

        if isinstance(categories, SyscallCategory):
            categories = set((categories,))

        if SyscallCategory.every not in categories:
            sys_cat = syscall_function.categories
            if sys_cat | categories != sys_cat:
                # do not interpret this syscall
                state = state.copy()
                set_next_abb(state, cpu_id)
                return state
        return syscall_function(graph, state, cpu_id)

    @staticmethod
    def is_inter_cpu_syscall(cfg, abb, state, cpu):
        """Checks whether the syscall has interferences with other cpus."""
        syscall = cfg.get_syscall_name(abb)

        if "ActivateTask" in syscall:
            # get Task argument
            scheduled_task = state.get_scheduled_instance()
            # unclear
            # cp = CallPath(graph=state.callgraphs[scheduled_task.name], node=state.call_nodes[scheduled_task.name].get_value())
            # arg = state.cfg.vp.arguments[abb][0].get(call_path=cp, raw=True)
            cp = state.call_path
            task_name = get_argument(cfg, abb, cp, 0, ty=pyllco.GlobalVariable).get_name()

            # find task with same name as 'arg' in instance graph
            task = None
            for v in state.instances.vertices():
                task = state.instances.vp.obj[v]
                if isinstance(task, Task):
                    if task.name in task_name:
                        break

            # check if found task runs on different cpu
            if task.cpu_id != cpu:
                return True

        return False

    @staticmethod
    def schedule(state, cpus=None):
        if cpus is None:
            cpus = [cpu.id for cpu in state.cpus]

        logger.debug(f"Scheduling state {state} on CPUs: {cpus}")

        # get cpu mapping
        cpu_map = defaultdict(list)
        for v in state.instances.get_controls().vertices():
            obj = state.instances.vp.obj[v]
            if obj.cpu_id in cpus and state.context[obj].status in [TaskStatus.running, TaskStatus.ready]:
                cpu_map[obj.cpu_id].append((v, state.context[obj]))

        # update cpus
        for cpu in filter(lambda cpu: cpu.id in cpus, state.cpus):
            if not (cpu.id in cpu_map and len(cpu_map[cpu.id]) != 0):
                # idle state
                new_vertex = None
                new_ctx = None
                new_label = "Idle state"
            else:
                new_vertex, new_ctx = max(cpu_map[cpu.id],
                                          key=lambda t: t[1].dyn_prio[-1])
                new_vertex = state.instances.vertex(new_vertex)
                new_label = state.instances.vp.label[new_vertex]

            # not coming from idle
            if cpu.control_instance:
                old_vertex = state.instances.vertex(cpu.control_instance)
                old_task = state.instances.vp.obj[old_vertex]
                old_label = state.instances.vp.label[old_vertex]
            else:
                old_vertex = None
                old_task = None
                old_label = "Idle state"

            logger.debug(f"Schedule on CPU {cpu.id}: "
                         f"From {old_label} "
                         f"to {new_label}")

            # handle non preemptible tasks
            if (not isinstance(new_ctx, ISRContext)) and \
               isinstance(old_task, Task) and (not old_task.schedule) \
               and state.context[old_task].status == TaskStatus.running:
                # do not schedule on this CPU
                logger.debug("Do not schedule: Non preemptible task")
                continue

            # shortcut for same task
            if new_vertex == old_vertex:
                logger.debug("Skip schedule, since the task is the same.")
                continue

            # write old values back to instance only if running or blocked
            if old_vertex:
                old_ctx = state.context[old_task]
                if old_ctx.status in [TaskStatus.running, TaskStatus.blocked]:
                    old_ctx.abb = state.cfg.vertex(cpu.abb)
                    old_ctx.call_path = cpu.call_path
                if old_ctx.status == TaskStatus.running:
                    old_ctx.status = TaskStatus.ready

            # load new values
            if new_vertex:
                cpu.abb = state.cfg.vertex(new_ctx.abb)
                cpu.call_path = new_ctx.call_path
                new_ctx.status = TaskStatus.running
                # "reset" context values, they are irrelevant now
                new_ctx.abb = None
                new_ctx.call_path = CallPath()

                cpu.control_instance = state.instances.vertex(new_vertex)
                cpu.exec_state = ExecState.from_abbtype(state.cfg.vp.type[cpu.abb])
            else:
                cpu.abb = None
<<<<<<< HEAD
                cpu.call_path = None
=======
                cpu.call_path = CallPath()
>>>>>>> 13caf2e0
                cpu.control_instance = None
                cpu.exec_state = ExecState.idle

    @staticmethod
    def decompress_state(state):

        def delete_key(state, key):
            del state.activated_tasks[key]
            del state.activated_isrs[key]
            del state.interrupts_enabled[key]
            for option in state.abbs.values():
                del option[key]
            for option in state.call_nodes.values():
                del option[key]


        def switch_key(state):
            # switch some random key to the id of the state, then delete the random key
            oldkey = list(state.activated_tasks.keys()).pop()
            state.set_activated_task(state.activated_tasks[oldkey])
            state.set_activated_isr(state.activated_isrs[oldkey])
            state.set_interrupts_enabled_flag(state.interrupts_enabled[oldkey])
            for option in state.abbs.values():
                option[state.key] = option[oldkey]
            for option in state.call_nodes.values():
                option[state.key] = option[oldkey]

            # delete_key(state, oldkey)

        # print(f"decompress {state}")
        # print(f"abbs: {state.abbs}")
        # print(f"activated tasks: {state.activated_tasks}")
        new_states = []
        task_names = []
        for key, activated_tasks_list in state.activated_tasks.items():
            activated_isrs_list = state.activated_isrs[key]
            if len(activated_tasks_list) > 0:
                task = activated_tasks_list[0]
                if len(activated_isrs_list) > 0:
                    task = activated_isrs_list[0]
                if task.name not in task_names:
                    task_names.append(task.name)

        # return the original state if no tasks are activated, e.g. idle state
        if len(task_names) == 0:
            new_states.append(state)

        # print(f"tasknames: {task_names}")

        for taskname in task_names:
            interstates = []
            interstate = state.copy()

            # remove every tasklist that has a different running task as taskname
            for key, activated_tasks_list in state.activated_tasks.items():
                activated_isrs_list = state.activated_isrs[key]
                if key == state.key:
                    key = interstate.key
                if taskname.startswith("AUTOSAR_ISR"):
                    if len(activated_isrs_list) == 0 or activated_isrs_list[0].name != taskname:
                        delete_key(interstate, key)
                else:
                    if len(activated_tasks_list) == 0 or activated_tasks_list[0].name != taskname or len(activated_isrs_list) > 0:
                        # remove the tasklist and everything with the same key
                        delete_key(interstate, key)


            # check if the interrupts enabled flag is unique
            if interstate.interrupts_enabled.get_value() is None:
                new_state_true = interstate.copy()
                new_state_false = interstate.copy()

                for key, flag in interstate.interrupts_enabled.items():
                    if flag:
                        if key == interstate.key:
                            key = new_state_false.key
                        delete_key(new_state_false, key)
                    else:
                        if key == interstate.key:
                            key = new_state_true.key
                        delete_key(new_state_true, key)

                interstates.append(new_state_true)
                interstates.append(new_state_false)
            else:
                interstates.append(interstate)

            # print(f"interstate {taskname}:{interstate}")

            for interstate in interstates:
                # make sure all states have self id as a key
                if interstate.key not in interstate.activated_tasks:
                    switch_key(interstate)

                # check if the running abb is unique
                if interstate.abbs[taskname].get_value() is None:
                    for key, abb in interstate.abbs[taskname].items():
                        activated_tasks_list = interstate.activated_tasks[key]
                        activated_isrs_list = interstate.activated_isrs[key]
                        interrupt_flag = interstate.interrupts_enabled[key]
                        # if len(activated_tasks_list) > 0 and activated_tasks_list[0].name == taskname or len(activated_isrs_list) > 0 and activated_isrs_list[0].name == taskname:
                        new_state = interstate.copy()
                        new_states.append(new_state)

                        new_state.set_abb(taskname, abb)
                        new_state.set_activated_task(activated_tasks_list.copy())
                        new_state.set_activated_isr(activated_isrs_list.copy())
                        new_state.set_interrupts_enabled_flag(interrupt_flag)
                        # print(f"new_state {taskname}:{new_state}")
                else:
                    new_states.append(interstate)

        return new_states


    @staticmethod
    def check_cpu(state, cpu_id):
        """Check, if cpu_id is supported in state.

        Raise a CrossCoreAction otherwise
        """
        cpu_ids = set([x.id for x in state.cpus])

        if cpu_id not in cpu_ids:
            raise CrossCoreAction(set([cpu_id]))

    @staticmethod
    def ActivateTask(state, cpu_id, task):
        assert(isinstance(task, Task))
        logger.debug(f"Setting Task {task} ready.")

        AUTOSAR.check_cpu(state, task.cpu_id)
        ctx = state.context[task]
        if ctx.status is not TaskStatus.running:
            ctx.status = TaskStatus.ready
        return state

    @syscall(categories={SyscallCategory.comm},
             signature=(Arg("task", ty=Task, hint=SigType.instance),))
    def AUTOSAR_ActivateTask(cfg, state, cpu_id, args, va):
        AUTOSAR.ActivateTask(state, cpu_id, args.task)
        t = find_instance_node(state.instances, args.task)
        connect_from_here(state, cpu_id, t, "ActivateTask",
                          ty=InstanceEdge.activate)
        return state

    @syscall
    def AUTOSAR_AdvanceCounter(cfg, abb, state):
        pass

    @syscall(categories={SyscallCategory.comm},
             signature=(Arg("alarm", ty=Alarm, hint=SigType.instance),))
    def AUTOSAR_CancelAlarm(cfg, state, cpu_id, args, va):
        assert(isinstance(args.alarm, Alarm))
        if args.alarm in state.context:
            state.context[args.alarm].active = False

        a = find_instance_node(state.instances, args.alarm)
        connect_from_here(state, cpu_id, a, "CancelAlarm",
                          ty=InstanceEdge.terminate)

        return state

    @syscall(categories={SyscallCategory.comm},
             signature=(Arg("task", ty=Task, hint=SigType.instance),))
    def AUTOSAR_ChainTask(cfg, state, cpu_id, args, va):
        AUTOSAR.check_cpu(state, args.task.cpu_id)

        cur_task = state.cur_control_inst(cpu_id)
        assert isinstance(cur_task, Task), "ChainTask must be called in a task"

        AUTOSAR.TerminateTask(state, cpu_id)
        AUTOSAR.ActivateTask(state, cpu_id, args.task)

        t = find_instance_node(state.instances, args.task)
        connect_from_here(state, cpu_id, t, "ChainTask",
                          ty=InstanceEdge.chain)

        return state

    @syscall
    def AUTOSAR_CheckAlarm(cfg, abb, state):
        pass

    @syscall(categories={SyscallCategory.comm},
             signature=(Arg("event_mask"),))
    def AUTOSAR_ClearEvent(cfg, state, cpu_id, args, va):
        assert(isinstance(args.event_mask, int))
        cur_ctx = state.cur_context(cpu_id)
        cur_ctx.received_events &= ~args.event_mask

        return state

    @syscall(categories={SyscallCategory.comm},
             signature=(Arg("task_id", ty=Task, hint=SigType.instance),
                        Arg("event", hint=SigType.symbol)))
    def AUTOSAR_GetEvent(cfg, state, cpu_id, args, va):
        # the syscall does not affect the system state at all
        return state

    @syscall(categories={SyscallCategory.comm},
             signature=tuple())
    def AUTOSAR_DisableAllInterrupts(cfg, state, cpu_id, args, va):
        state.cpus[cpu_id].irq_on = False
        return state

    @syscall(categories={SyscallCategory.comm},
             signature=tuple())
    def AUTOSAR_EnableAllInterrupts(cfg, state, cpu_id, args, va):
        state.cpus[cpu_id].irq_on = True
        return state

    @syscall
    def AUTOSAR_GetAlarm(cfg, abb, state):
        pass

    @staticmethod
    def check_spinlock_cpus(state, spinlock):
        available_cpus = set([cpu.id for cpu in state.cpus])
        needed_cpus = set()
        lock = state.instances.get_node(spinlock)
        filt = graph_tool.GraphView(
            state.instances,
            efilt=state.instances.ep.type.fa == int(InstanceEdge.have)
        )
        for task in filt.vertex(lock).in_neighbors():
            needed_cpus.add(filt.vp.obj[task].cpu_id)

        if needed_cpus > available_cpus:
            raise CrossCoreAction(needed_cpus - available_cpus)

    @syscall(categories={SyscallCategory.comm},
             signature=(Arg("spinlock", ty=Spinlock, hint=SigType.instance),),
             custom_control_flow=True)
    def AUTOSAR_GetSpinlock(cfg, state, cpu_id, args, va):
        assert(isinstance(args.spinlock, Spinlock))
        AUTOSAR.check_spinlock_cpus(state, args.spinlock)

        lock_ctx = state.context[args.spinlock]
        if lock_ctx.is_spinning:
            # active wait in this state
            lock_ctx.wait_for.append(cpu_id)
            state.cpus[cpu_id].exec_state = ExecState.waiting
        else:
            # just go the the next block but set the lock
            lock_ctx.is_spinning = True
            set_next_abb(state, cpu_id)
        return state

    @syscall(categories={SyscallCategory.comm},
             signature=(Arg("spinlock", ty=Spinlock, hint=SigType.instance),),
             custom_control_flow=True)
    def AUTOSAR_ReleaseSpinlock(cfg, state, cpu_id, args, va):
        assert(isinstance(args.spinlock, Spinlock))
        AUTOSAR.check_spinlock_cpus(state, args.spinlock)

        lock_ctx = state.context[args.spinlock]

        # local backup
        wait_for = lock_ctx.wait_for
        lock_ctx.wait_for = []
        lock_ctx.is_spinning = False

        # the current CPU just follows the control flow
        set_next_abb(state, cpu_id)

        # wakeup one other CPUs, if they are waiting
        new_states = []
        if len(wait_for) > 0:
            # create a new state for every cpu to wakeup
            for wait_cpu in wait_for:
                new_state = state.copy()
                set_next_abb(new_state, wait_cpu)
                new_states.append(new_state)
        else:
            return state

        return new_states

    @syscall(categories={SyscallCategory.comm},
             signature=(Arg("resource", ty=Resource, hint=SigType.instance),))
    def AUTOSAR_GetResource(cfg, state, cpu_id, args, va):
        assert(isinstance(args.resource, Resource))
        # get correct dyn_prio
        res_vertex = single_check(filter(lambda x: state.instances.vp.obj[x] == args.resource, state.instances.vertices()))
        dyn_prio = max([state.instances.vp.obj[x].priority for x in res_vertex.in_neighbors()]) * 2 + 1
        state.cur_context(cpu_id).dyn_prio.append(dyn_prio)

        logger.debug(f"Set {state.instances.vp.label[state.cpus[cpu_id].control_instance]} to the dynamic priority {dyn_prio}.")
        return state

    @syscall(categories={SyscallCategory.comm},
             signature=(Arg("resource", ty=Resource, hint=SigType.instance),))
    def AUTOSAR_ReleaseResource(cfg, state, cpu_id, args, va):
        state.cur_context(cpu_id).dyn_prio.pop()
        if state.cur_context(cpu_id).dyn_prio:
            dyn_prio = state.cur_context(cpu_id).dyn_prio[-1]
            logger.debug(f"Set {state.instances.vp.label[state.cpus[cpu_id].control_instance]} back to priority {dyn_prio}.")

        return state

    @syscall(categories={SyscallCategory.comm},
             signature=tuple())
    def AUTOSAR_ResumeAllInterrupts(cfg, state, cpu_id, args, va):
        state.context["AUTOSAR"].irq_status[cpu_id] -= 1
        if state.context["AUTOSAR"].irq_status[cpu_id] == 0:
            state.cpus[cpu_id].irq_on = True
        return state

    @syscall(categories={SyscallCategory.comm},
             signature=tuple())
    def AUTOSAR_ResumeOSInterrupts(cfg, state, cpu_id, args, va):
        state.context["AUTOSAR"].os_irq_status[cpu_id] -= 1
        return state

    @staticmethod
    def SetEvent(state, task, event_mask):
        task_ctx = state.context[task]
        if task_ctx.status == TaskStatus.blocked and \
           event_mask & task_ctx.waited_events != 0:
            logger.debug(f"Unblock Task {task.name}")
            # this task already waits for this event
            task_ctx.status = TaskStatus.ready
            task_ctx.waited_events = 0

        if task_ctx.status != TaskStatus.suspended:
            task_ctx.received_events |= event_mask

        return state

    @syscall(categories={SyscallCategory.comm},
             signature=(Arg("task", ty=Task, hint=SigType.instance),
                        Arg("event_mask")))
    def AUTOSAR_SetEvent(cfg, state, cpu_id, args, va):
        assert(isinstance(args.task, Task))
        assert(isinstance(args.event_mask, int))
        return AUTOSAR.SetEvent(state, args.task, args.event_mask)

    @syscall(categories={SyscallCategory.comm},
             signature=(Arg("alarm", ty=Alarm, hint=SigType.instance),
                        Arg("increment"),
                        Arg("cycle")))
    def AUTOSAR_SetRelAlarm(cfg, state, cpu_id, args, va):
        """
        This call starts an alarm running and sets the number of counter ticks
        that will occur before the alarm is triggered. The alarm may be
        triggered once only (if cycle is equal to zero) or repeatedly (cycle
        gives the number of counter ticks before the alarm is triggered again).
        When the alarm is triggered, the task associated with the alarm is
        activated. The alarm can activate a task, set an event or call an alarm
        callback (depending on configuration).
        The behavior when increment is zero is dependant on configuration
        as follows:
        - OSEK (default) the alarm occurs in maxallowedvalue+1 ticks of
          the counter
        - OSEK (SetRelAlarm(,0) disallowed) the alarm is not set and the
          API call returns E_OS_VALUE
        - AUTOSAR the alarm is not set and the API call returns
          E_OS_VALUE
        """
        assert(isinstance(args.increment, int))
        assert(isinstance(args.cycle, int))

        AUTOSAR.check_cpu(state, args.alarm.cpu_id)

        state.context[args.alarm] = AlarmContext(increment=args.increment,
                                                 cycle=args.cycle,
                                                 active=True)
        return state

    @syscall
    def AUTOSAR_ShutdownOS(cfg, abb, state):
        pass

    @syscall
    def AUTOSAR_StartOS(cfg, abb, state):
        pass

    @syscall(categories={SyscallCategory.comm},
             signature=tuple())
    def AUTOSAR_SuspendAllInterrupts(cfg, state, cpu_id, args, va):
        state.context["AUTOSAR"].irq_status[cpu_id] += 1
        state.cpus[cpu_id].irq_on = False
        return state

    @syscall(categories={SyscallCategory.comm},
             signature=tuple())
    def AUTOSAR_SuspendOSInterrupts(cfg, state, cpu_id, args, va):
        state.context["AUTOSAR"].os_irq_status[cpu_id] += 1
        return state

    @staticmethod
    def TerminateTask(state, cpu_id):
        cur_task = state.cur_control_inst(cpu_id)
        assert isinstance(cur_task, Task), "TerminateTask must be called in a task"

        state.context[cur_task] = TaskContext(status=TaskStatus.suspended,
                                              abb=state.cfg.get_entry_abb(cur_task.function),
                                              call_path=CallPath(),
                                              dyn_prio=[2*cur_task.priority])

        logger.debug(f"Terminate Task {cur_task.name}.")

        return state

    @syscall(categories={SyscallCategory.comm},
             signature=tuple(),
             custom_control_flow=True)
    def AUTOSAR_TerminateTask(cfg, state, cpu_id, args, va):
        AUTOSAR.TerminateTask(state, cpu_id)
        cur = state.cpus[cpu_id].control_instance
        connect_from_here(state, cpu_id, cur, "TerminateTask",
                          ty=InstanceEdge.terminate)
        return state

    @syscall(categories={SyscallCategory.comm},
             signature=(Arg("event_mask"),))
    def AUTOSAR_WaitEvent(cfg, state, cpu_id, args, va):
        assert(isinstance(args.event_mask, int))
        cur_ctx = state.cur_context(cpu_id)

        if args.event_mask & cur_ctx.received_events == 0:
            cur_ctx.status = TaskStatus.blocked
            cur_ctx.waited_events = args.event_mask
            # release resource
            while len(state.cur_context(cpu_id).dyn_prio) > 1:
                state.cur_context(cpu_id).dyn_prio.pop()
        # else: just continue

        # the next ABB will be set _after_ this call. However, since this task
        # is blocked this isn't a problem.

        return state<|MERGE_RESOLUTION|>--- conflicted
+++ resolved
@@ -442,13 +442,10 @@
         vertex = instances.vertex(irq)
         obj = instances.vp.obj[vertex]
 
-<<<<<<< HEAD
-=======
         if obj.cpu_id != cpu_id:
             # false CPU
             return
 
->>>>>>> 13caf2e0
         if isinstance(obj, Alarm):
             # do not trigger alarms, if an interrupt is handled
             if isinstance(state.cur_control_inst(cpu_id), ISR):
@@ -631,11 +628,7 @@
                 cpu.exec_state = ExecState.from_abbtype(state.cfg.vp.type[cpu.abb])
             else:
                 cpu.abb = None
-<<<<<<< HEAD
-                cpu.call_path = None
-=======
                 cpu.call_path = CallPath()
->>>>>>> 13caf2e0
                 cpu.control_instance = None
                 cpu.exec_state = ExecState.idle
 
