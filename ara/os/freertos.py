<<<<<<< HEAD
from .os_util import syscall, assign_id, Arg, find_return_value, UnknownArgument, set_next_abb
from .os_base import OSBase
=======
from .os_util import syscall, assign_id, Arg, find_return_value, UnknownArgument, set_next_abb, connect_from_here, find_instance_node
from .os_base import OSBase, ControlInstance, CPUList, CPU, OSState, ExecState
>>>>>>> fe8fc833

import pyllco
import html

from graph_tool import Vertex
from ara.graph import SyscallCategory, SigType, CFG, CallPath
from dataclasses import dataclass, field
from ara.util import get_logger
from ara.steps.util import current_step

logger = get_logger("FreeRTOS")


@dataclass(eq=False)
class FreeRTOSInstance(object):
<<<<<<< HEAD
    cfg: CFG = field()
    abb: any # of type ABB
=======
    cfg: CFG
    abb: Vertex  # of type ABB
>>>>>>> fe8fc833
    call_path: CallPath
    vidx: Vertex
    name: str
    heap_need: int = field(init=False, default=0)   # heap_need = 0

    def __getattr__(self, name):
        try:
            return self.__dict__[name]
        except KeyError:
            try:
                return current_step._graph.instances.vp[name][self.vidx]
            except KeyError:
                raise AttributeError

    def __setattr__(self, name, value):
        if name in current_step._graph.instances.vp:
            current_step._graph.instances.vp[name][self.vidx] = value
        else:
            self.__dict__[name] = value

    def __repr__(self):
        attrs = ', '.join([f"{k}={repr(v)}" for k, v in self.__dict__.items()])
        return f"{type(self).__name__}({attrs})"

    def heap_decline(self):
        if self.specialization_level in ['static', 'initialized']:
            return self.heap_need
        return 0

    def heap_usage_maybe(self):
        if not self.unique:
            return self.heap_need or 0
        return 0

    def heap_usage_sure(self):
        if self.unique:
            return self.heap_need
        return 0

    @property
    def uid(self):
        return int(self.vidx)

    def __eq__(self, other):
        return hash(self) == hash(other)

<<<<<<< HEAD
@dataclass
class Task(FreeRTOSInstance):
    uid_counter = 0
    never_deleted = True

    function: str                   # Name of function
    function_node: pyllco.Function  # Functions vertex node
=======

@dataclass
class Task(FreeRTOSInstance, ControlInstance):
    uid_counter = 0
    never_deleted = True

>>>>>>> fe8fc833
    stack_size: int
    parameters: any
    init_priority: int
    handle_p: any
<<<<<<< HEAD
    is_regular: bool = True
=======
>>>>>>> fe8fc833
    static_stack: any = None

    def __post_init__(self):
        self.uid = Task.uid_counter
        Task.uid_counter += 1
        if self.static_stack is None:
            try:
                self.heap_need += int(self.stack_size) * int(FreeRTOS.config.get('STACK_TYPE_SIZE', None))
                self.heap_need += int(FreeRTOS.config.get('TCB_SIZE', None))
            except (TypeError, ValueError):
                self.heap_need = None
        else:
            self.heap_need = 0

    @property
    def priority(self):
        if self.init_priority is None or isinstance(self.init_priority, UnknownArgument):
            return None
        clamp = FreeRTOS.config.get('configMAX_PRIORITIES', None)
        if clamp is not None:
            clamp = clamp.get()
            try:
                _ = int(self.init_priority)
            except ValueError:
                logger.warning("Task %s priority is not statically assigned (was %s)",
                               self.name, self.init_priority)
                return self.init_priority
            if self.init_priority >= clamp:
                logger.warning("Task %s priority clamped to %s (was %s)",
                               self.name, clamp-1, self.init_priority)
                return clamp-1
        else:
            logger.warning("No value for configMAX_PRIORITIES found")
        return self.init_priority

    def as_dot(self):
        wanted_attrs = ["name", "function", "stack_size", "parameters",
                        "priority", "handle_p", "artificial"]
        attrs = [(x, str(getattr(self, x))) for x in wanted_attrs]
        f = "Undefined" if self.function is None else self.cfg.vp.name[self.cfg.vertex(self.function)]
        attrs.append(("function", html.escape(f)))
        sublabel = '<br/>'.join([f"<i>{k}</i>: {html.escape(v)}"
                                 for k, v in attrs])

        return {
            "shape": "box",
            "fillcolor": "#6fbf87",
            "style": "filled",
            "sublabel": sublabel
        }

    def get_maximal_id(self):
        handler_name = self.handle_p.value.get_name() if self.handle_p else "-"
        return '.'.join(map(str, ["Task",
                                  self.name,
                                  self.function,
                                  self.priority,
                                  self.stack_size,
                                  self.artificial,
                                  self.cfg.vp.name[self.abb],
                                  handler_name,
                                  self.parameters,
                                  self.call_path.print(call_site=True)]))

    def __hash__(self):
        return hash(("Task", self.abb, self.call_path, self.vidx, self.name,
<<<<<<< HEAD
                     self.function, self.stack_size, self.parameters, self.init_priority, self.handle_p, self.is_regular, self.static_stack))
=======
                     self.function, self.stack_size, self.parameters, self.init_priority, self.handle_p, self.artificial, self.static_stack))
>>>>>>> fe8fc833


@dataclass
class Queue(FreeRTOSInstance):
    never_deleted = True
<<<<<<< HEAD
    uid_counter = 0        
    
=======
    uid_counter = 0
>>>>>>> fe8fc833
    handler: any
    length: int
    size: int
    q_type: any

    def __post_init__(self):
        self.uid = Queue.uid_counter
        Queue.uid_counter += 1
        try:
            self.heap_need += int(FreeRTOS.config.get('QUEUE_HEAD_SIZE', None))
            self.heap_need += int(self.length) * int(self.size)
        except TypeError:
            self.heap_need = None

    def __repr__(self):
        return '<' + '|'.join([str((k, v)) for k, v in self.__dict__.items()]) + '>'

    def as_dot(self):
        wanted_attrs = ["name", "handler", "length", "size"]
        attrs = [(x, str(getattr(self, x))) for x in wanted_attrs]
        sublabel = '<br/>'.join([f"<i>{k}</i>: {html.escape(v)}"
                                 for k, v in attrs])

        return {
            "shape": "box",
            "fillcolor": "#fdbb9b",
            "style": "filled",
            "sublabel": sublabel
        }

    def get_maximal_id(self):
        return '.'.join(map(str, ["Queue",
                                  self.name,
                                  self.length,
                                  self.size,
                                  self.handler,
                                  self.call_path.print(call_site=True)]))

    def __hash__(self):
        return hash(("Queue", self.abb, self.call_path, self.vidx, self.name,
                     self.handler, self.length, self.size, self.q_type))


@dataclass
class Mutex(FreeRTOSInstance):
    never_deleted = True
    uid_counter = 0

    handler: any
    m_type: any
    call_path: CallPath

    def __post_init__(self):
        self.uid = Mutex.uid_counter
        self.size = 0
        self.length = 1
        Mutex.uid_counter += 1
        try:
            self.heap_need += int(FreeRTOS.config.get('QUEUE_HEAD_SIZE', None))
        except TypeError:
            self.heap_need = None

    def __repr__(self):
        return '<' + '|'.join([str((k, v)) for k, v in self.__dict__.items()]) + '>'

    def as_dot(self):
        wanted_attrs = ["name", "handler", "m_type"]
        attrs = [(x, str(getattr(self, x))) for x in wanted_attrs]
        sublabel = '<br/>'.join([f"<i>{k}</i>: {html.escape(v)}"
                                 for k, v in attrs])

        return {
            "shape": "box",
            "fillcolor": "#fdbb9b",
            "style": "filled",
            "sublabel": sublabel
        }

    def get_maximal_id(self):
        return '.'.join(map(str, ["Mutex",
                                  self.name,
                                  self.m_type,
                                  self.handler,
                                  self.call_path.print(call_site=True)]))

    def __hash__(self):
        return hash(("Mutex", self.abb, self.call_path, self.vidx, self.name,
                     self.handler, self.m_type, self.call_path, self.uid))


@dataclass
class StreamBuffer(FreeRTOSInstance):
    never_deleted = True

    size: int
    handler: any

    def as_dot(self):
        wanted_attrs = ["name", "handler", "size"]
        attrs = [(x, str(getattr(self, x))) for x in wanted_attrs]
        sublabel = '<br/>'.join([f"<i>{k}</i>: {html.escape(v)}"
                                 for k, v in attrs])

        return {
            "shape": "box",
            "fillcolor": "#fd0b9b",
            "style": "filled",
            "sublabel": sublabel
        }

    def get_maximal_id(self):
        return '.'.join(map(str, ["StreamBuffer",
                                  self.name,
                                  self.size,
                                  self.handler,
                                  self.call_path.print(call_site=True)]))

    def __hash__(self):
        return hash(("StreamBuffer", self.abb, self.call_path, self.vidx, self.name,
                     self.size, self.handler))
<<<<<<< HEAD


def find_instance_node(instances, obj):
    for ins in instances.vertices():
        if instances.vp.obj[ins] is obj:
            return ins
    raise RuntimeError("Instance could not be found.")
=======
>>>>>>> fe8fc833


class FreeRTOS(OSBase):
    @staticmethod
    def get_special_steps():
        return OSBase.get_special_steps() + ["LoadFreeRTOSConfig"]

    @staticmethod
    def has_dynamic_instances():
        return True

    @staticmethod
    def init(state):
        state.scheduler_on = False

    @staticmethod
<<<<<<< HEAD
=======
    def get_initial_state(cfg, instances):
        # We can't set a control instance, yet, since FreeRTOS does not start
        # directly. Is has to be the responsibility of the outer analysis to
        # set the correct starting abb.
        return OSState(cpus=CPUList([CPU(id=0,
                                         irq_on=True,
                                         control_instance=None,
                                         abb=None,
                                         call_path=CallPath(),
                                         exec_state=ExecState.idle,
                                         analysis_context=None)]),
                       instances=instances, cfg=cfg)

    @staticmethod
>>>>>>> fe8fc833
    def interpret(graph, state, cpu_id, categories=SyscallCategory.every):
        cfg = graph.cfg
        abb = state.cpus[cpu_id].abb
        syscall = cfg.get_syscall_name(abb)
        logger.debug(f"Get syscall: {syscall}, ABB: {cfg.vp.name[abb]}"
                     f" (in {cfg.vp.name[cfg.get_function(abb)]})")

        syscall_function = getattr(FreeRTOS, syscall)

        if isinstance(categories, SyscallCategory):
            categories = set((categories,))

        if SyscallCategory.every not in categories:
            sys_cat = syscall_function.categories
            if sys_cat | categories != sys_cat:
                # do not interpret this syscall
                state = state.copy()
                state.next_abbs = []
<<<<<<< HEAD
                set_next_abb(state, cpu_id)
=======
                set_next_abb(state, 0)
>>>>>>> fe8fc833
                return state
        return syscall_function(graph, state, cpu_id)

    @staticmethod
    def total_heap_size():
        return int(FreeRTOS.config.get('configTOTAL_HEAP_SIZE', None))

    def handle_soc(context, instances, v, cfg, abb,
                   branch=None, loop=None, recursive=None, scheduler_on=None,
                   usually_taken=None):

        def b(c1, c2):
            if c2 is None:
                return c1
            else:
                return c2

        in_branch = b(context.branch, branch)
        in_loop = b(context.loop, loop)
        is_recursive = b(context.recursive, recursive)
        after_sched = b(context.scheduler_on, scheduler_on)
        is_usually_taken = b(context.usually_taken, usually_taken)

        instances.vp.branch[v] = in_branch
        instances.vp.loop[v] = in_loop
        instances.vp.recursive[v] = is_recursive
        instances.vp.after_scheduler[v] = after_sched
        instances.vp.usually_taken[v] = is_usually_taken
        instances.vp.unique[v] = not (is_recursive or in_branch or in_loop)
        instances.vp.soc[v] = abb
        instances.vp.llvm_soc[v] = cfg.vp.llvm_link[cfg.get_single_bb(abb)]
<<<<<<< HEAD
        instances.vp.file[v] = cfg.vp.file[abb]
        instances.vp.line[v] = cfg.vp.line[abb]
=======
        instances.vp.file[v] = cfg.vp.files[abb][0]
        instances.vp.line[v] = cfg.vp.lines[abb][0]
>>>>>>> fe8fc833
        instances.vp.is_control[v] = False

    @syscall(categories={SyscallCategory.create},
             signature=(Arg("task_function", hint=SigType.symbol, ty=pyllco.Function),
                        Arg("task_name"),
                        Arg("task_stack_size"),
                        Arg("task_parameters", hint=SigType.symbol),
                        Arg("task_priority"),
                        Arg("task_handle_p", hint=SigType.instance)))
    def xTaskCreate(graph, state, cpu_id, args, va):
        state = state.copy()
        cpu = state.cpus[cpu_id]
        abb = cpu.abb
        cp = cpu.call_path
        cfg = graph.cfg

        v = state.instances.add_vertex()
        func_name = args.task_function.get_name()
        state.instances.vp.label[v] = f"Task: {args.task_name} ({func_name})"

        # check if task_parameter is call path independent
        if args.task_parameters.value and args.task_parameters.callpath is None:
            task_parameters = args.task_parameters.value
        else:
            task_parameters = args.task_parameters

        # TODO: when do we know that this is an unique instance?
        FreeRTOS.handle_soc(cpu.analysis_context, state.instances, v, cfg, abb)
<<<<<<< HEAD
        state.instances.vp.obj[v] = Task(cfg,
                                         vidx=v,
                                         function=func_name,
                                         function_node=cfg.get_function_by_name(func_name),
=======
        state.instances.vp.obj[v] = Task(cfg=cfg,
                                         artificial=False,
                                         cpu_id=-1,
                                         vidx=v,
                                         function=cfg.get_function_by_name(func_name),
>>>>>>> fe8fc833
                                         name=args.task_name,
                                         stack_size=args.task_stack_size,
                                         parameters=task_parameters,
                                         init_priority=args.task_priority,
                                         handle_p=args.task_handle_p,
                                         call_path=cp,
                                         abb=cfg.vertex(abb),
        )
        state.instances.vp.is_control[v] = True
        if args.task_handle_p:
            va.assign_system_object(args.task_handle_p.value,
                                    state.instances.vp.obj[v],
                                    args.task_handle_p.offset,
                                    args.task_handle_p.callpath)
        else:
            logger.warn(f"Task for ABB {cfg.vp.name[abb]} not assigned,"
                        f" since the task handle cannot be retrieved.")

        assign_id(state.instances, v)

        logger.info(f"Create new Task {args.task_name} (function: {func_name})")
        return state

    @syscall(categories={SyscallCategory.create}, custom_control_flow=True)
    def vTaskStartScheduler(graph, state, cpu_id, args, va):
        cpu = state.cpus[cpu_id]
        abb = cpu.abb
        cp = cpu.call_path
        cfg = graph.cfg

        v = state.instances.add_vertex()
        state.instances.vp.label[v] = '__idle_task'

        # TODO: get idle task priority from config: ( tskIDLE_PRIORITY | portPRIVILEGE_BIT )
        FreeRTOS.handle_soc(cpu.analysis_context, state.instances, v, cfg, abb, scheduler_on=False)
<<<<<<< HEAD
        state.instances.vp.obj[v] = Task(cfg,
                                         function='prvIdleTask',
                                         function_node=None,
=======
        state.instances.vp.obj[v] = Task(cfg=cfg,
                                         artificial=True,
                                         cpu_id=-1,
                                         function=None,
>>>>>>> fe8fc833
                                         name='idle_task',
                                         vidx=v,
                                         stack_size=int(FreeRTOS.config.get('configMINIMAL_STACK_SIZE', None)),
                                         parameters=0,
                                         init_priority=0,
                                         handle_p=0,
                                         call_path=cp,
<<<<<<< HEAD
                                         abb=cfg.vertex(abb),
                                         is_regular=False)
=======
                                         abb=cfg.vertex(abb))
        state.instances.vp.is_control[v] = True
>>>>>>> fe8fc833
        graph.os.idle_task = state.instances.vp.obj[v]

        assign_id(state.instances, v)

        # this syscall is an exit node
        cpu.analysis_context.scheduler_on = True
        return state

    @syscall(categories={SyscallCategory.create},
             signature=(Arg("queue_len"),
                        Arg("queue_item_size"),
                        Arg("q_type")))
    def xQueueGenericCreate(graph, state, cpu_id, args, va):
        state = state.copy()
        cpu = state.cpus[cpu_id]
        abb = cpu.abb
        cp = cpu.call_path

        # instance properties
        cp = cpu.call_path
        cfg = graph.cfg

        queue_handler = find_return_value(abb, cp, va)
        assert isinstance(queue_handler.value, pyllco.Value)
        handler_name = queue_handler.value.get_name()

        v = state.instances.add_vertex()
        state.instances.vp.label[v] = f"Queue: {handler_name}"
        FreeRTOS.handle_soc(cpu.analysis_context, state.instances, v, cfg, abb)

        # TODO: when do we know that this is an unique instance?
        state.instances.vp.obj[v] = Queue(cfg,
                                          vidx=v,
                                          name=handler_name,
                                          handler=queue_handler,
                                          length=args.queue_len,
                                          size=args.queue_item_size,
                                          abb=abb,
                                          q_type=args.q_type,
                                          call_path=cp)

        assign_id(state.instances, v)

        va.assign_system_object(queue_handler.value,
                                state.instances.vp.obj[v],
                                queue_handler.offset,
                                queue_handler.callpath)

        return state

    @syscall(categories={SyscallCategory.create},
             signature=(Arg("mutex_type"),))
    def xQueueCreateMutex(graph, state, cpu_id, args, va):
        state = state.copy()
        cpu = state.cpus[cpu_id]
        abb = cpu.abb

        # instance properties
        cp = cpu.call_path
        cfg = graph.cfg

        ret_val = find_return_value(abb, cp, va)
        handler_name = ret_val.value.get_name()

        v = state.instances.add_vertex()
        state.instances.vp.label[v] = f"Mutex: {handler_name}"
        FreeRTOS.handle_soc(cpu.analysis_context, state.instances, v, cfg, abb)

        state.instances.vp.obj[v] = Mutex(cfg=cfg,
                                          name=handler_name,
                                          handler=ret_val,
                                          m_type=args.mutex_type,
                                          abb=abb,
                                          call_path=cp,
                                          vidx=v)

        logger.info(f"Create new Mutex {handler_name}")

        assign_id(state.instances, v)

        va.assign_system_object(ret_val.value,
                                state.instances.vp.obj[v],
                                ret_val.offset,
                                ret_val.callpath)

        return state

    @syscall(categories={SyscallCategory.comm},
             signature=(Arg("ticks"),))
    def vTaskDelay(graph, state, cpu_id, args, va):
<<<<<<< HEAD
        state = state.copy()
=======
>>>>>>> fe8fc833
        cpu = state.cpus[cpu_id]

        if cpu.running is None:
            # TODO proper error handling
            logger.error("ERROR: vTaskDelay called without running Task")

<<<<<<< HEAD
        e = state.instances.add_edge(cpu.control_instance, cpu.control_instance)
        state.instances.ep.label[e] = f"vTaskDelay({args.ticks})"
=======
        connect_from_here(state, cpu_id, cpu.control_instance,
                          f"vTaskDelay({args.ticks})")
>>>>>>> fe8fc833

        return state

    @syscall(categories={SyscallCategory.comm},
             signature=(Arg('handler', ty=Mutex, hint=SigType.instance),
                        Arg('item', raw_value=True),
                        Arg('ticks'),
                        Arg('action')))
    def xQueueGenericSend(graph, state, cpu_id, args, va):
        state = state.copy()
        cpu = state.cpus[cpu_id]
        abb = cpu.abb
        cfg = graph.cfg

        queue = args.handler
        if not queue:
            logger.error(f"xQueueGenericSend (files: {cfg.vp.files[abb]}, "
                         f"lines: {cfg.vp.lines[abb]}): Queue handler cannot be "
                         "found. Ignoring syscall.")
        else:
            queue_node = find_instance_node(state.instances, queue)
<<<<<<< HEAD
            e = state.instances.add_edge(cpu.control_instance, queue_node)
            state.instances.ep.label[e] = "xQueueGenericSend"

=======
            connect_from_here(state, cpu_id, queue_node, "xQueueGenericSend")
>>>>>>> fe8fc833
        return state

    @syscall(categories={SyscallCategory.comm},
             signature=(Arg('handler', ty=Mutex, hint=SigType.instance),
                        Arg('type')))
    def xQueueSemaphoreTake(graph, state, cpu_id, args, va):
        state = state.copy()
        cpu = state.cpus[cpu_id]
        abb = cpu.abb
        cfg = graph.cfg

        queue = args.handler
        if not queue:
            logger.error(f"xQueueSemaphoreTake (files: {cfg.vp.files[abb]}, "
                         f"lines: {cfg.vp.lines[abb]}): Queue handler cannot be "
                         "found. Ignoring syscall.")
        else:
            queue_node = find_instance_node(state.instances, queue)
<<<<<<< HEAD
            e = state.instances.add_edge(cpu.control_instance, queue_node)
            state.instances.ep.label[e] = "xQueueSemaphoreTake"
=======
            connect_from_here(state, cpu_id, queue_node, "xQueueSemaphoreTake")
>>>>>>> fe8fc833

        return state

    @syscall(categories={SyscallCategory.create},
             signature=(Arg("task_function", hint=SigType.symbol, ty=pyllco.Function),
                        Arg("task_name"),
                        Arg("task_stack_size"),
                        Arg("task_parameters", hint=SigType.symbol),
                        Arg("task_priority"),
                        Arg("task_stack", hint=SigType.symbol),
                        Arg("task_handle_p", hint=SigType.instance)))
    def xTaskCreateStatic(graph, state, cpu_id, args, va):
        state = state.copy()
        cpu = state.cpus[cpu_id]
        abb = cpu.abb
        cfg = graph.cfg

        # instance properties
        cp = cpu.call_path

        task_handler = find_return_value(abb, cp, va)

        v = state.instances.add_vertex()
        func_name = args.task_function.get_name()
        state.instances.vp.label[v] = f"Task: {args.task_name} ({func_name})"

        # check if task_parameters is call path independent
        if args.task_parameters.value and args.task_parameters.callpath is None:
            task_parameters = args.task_parameters.value
        else:
            task_parameters = args.task_parameters

        # TODO: when do we know that this is an unique instance?
        FreeRTOS.handle_soc(cpu.analysis_context, state.instances, v, cfg, abb)
<<<<<<< HEAD
        state.instances.vp.obj[v] = Task(cfg,
                                         vidx=v,
                                         function=func_name,
                                         function_node=cfg.get_function_by_name(func_name),
=======
        state.instances.vp.obj[v] = Task(cfg=cfg,
                                         artificial=False,
                                         cpu_id=-1,
                                         vidx=v,
                                         function=cfg.get_function_by_name(func_name),
>>>>>>> fe8fc833
                                         name=args.task_name,
                                         stack_size=args.task_stack_size,
                                         parameters=task_parameters,
                                         init_priority=args.task_priority,
                                         handle_p=task_handler,
                                         call_path=cp,
                                         abb=cfg.vertex(abb),
                                         static_stack=args.task_stack)
<<<<<<< HEAD
=======
        state.instances.vp.is_control[v] = True
>>>>>>> fe8fc833

        assign_id(state.instances, v)
        if args.task_handle_p:
            va.assign_system_object(args.task_handle_p.value,
                                    state.instances.vp.obj[v],
                                    args.task_handle_p.offset,
                                    args.task_handle_p.callpath)
        else:
            logger.warn(f"Task for ABB {graph.cfg.vp.name[abb]} not assigned,"
                        f" since the task handle cannot be retrieved.")

        logger.info(f"Create new Task {args.task_name} (function: {func_name}) (parameters: {args.task_parameters})")
        return state

    @syscall(categories={SyscallCategory.comm},
             signature=(Arg('handler'), Arg('type')))
    def xQueueTakeMutexRecursive(graph, state, cpu_id, args, va):
        pass

    @syscall(categories={SyscallCategory.create}, signature=(Arg("size"),))
    def xStreamBufferGenericCreate(graph, state, cpu_id, args, va):
        state = state.copy()
        cpu = state.cpus[cpu_id]
        abb = cpu.abb
        cfg = graph.cfg
        cp = cpu.call_path

        handler = find_return_value(abb, cp, va)
        handler_name = handler.value.get_name()

        v = state.instances.add_vertex()
        state.instances.vp.label[v] = f"StreamBuffer: {handler_name}"
        FreeRTOS.handle_soc(cpu.analysis_context, state.instances, v, cfg, abb)

        state.instances.vp.obj[v] = StreamBuffer(cfg,
                                                 abb=abb,
                                                 call_path=cp,
                                                 vidx=v,
                                                 handler=handler,
                                                 name=handler_name,
                                                 size=args.size)
        assign_id(state.instances, v)

        va.assign_system_object(handler.value,
                                state.instances.vp.obj[v],
                                handler.offset,
                                handler.callpath)

        return state

    # HERE BEGINS THE TODO sections, all following syscalls are stubs

    @syscall
    def eTaskGetState(graph, state, cpu_id, args, va):
        pass

    @syscall
    def pcQueueGetName(graph, state, cpu_id, args, va):
        pass

    @syscall
    def pcTaskGetName(graph, state, cpu_id, args, va):
        pass

    @syscall
    def pcTimerGetName(graph, state, cpu_id, args, va):
        pass

    @syscall
    def portDISABLE_INTERRUPTS(graph, state, cpu_id, args, va):
        pass

    @syscall
    def portENABLE_INTERRUPTS(graph, state, cpu_id, args, va):
        pass

    @syscall
    def portSET_INTERRUPT_MASK_FROM_ISR(graph, state, cpu_id, args, va):
        pass

    @syscall
    def portYIELD(graph, state, cpu_id, args, va):
        pass

    @syscall
    def pvTaskGetThreadLocalStoragePointer(graph, state, cpu_id, args, va):
        pass

    @syscall
    def pvTimerGetTimerID(graph, state, cpu_id, args, va):
        pass

    @syscall
    def ulTaskNotifyTake(graph, state, cpu_id, args, va):
        pass

    @syscall
    def uxQueueMessagesWaiting(graph, state, cpu_id, args, va):
        pass

    @syscall
    def uxQueueMessagesWaitingFromISR(graph, state, cpu_id, args, va):
        pass

    @syscall
    def uxQueueSpacesAvailable(graph, state, cpu_id, args, va):
        pass

    @syscall
    def uxTaskGetNumberOfTasks(graph, state, cpu_id, args, va):
        pass

    @syscall
    def uxTaskGetStackHighWaterMark(graph, state, cpu_id, args, va):
        pass

    @syscall
    def uxTaskGetSystemState(graph, state, cpu_id, args, va):
        pass

    @syscall
    def uxTaskPriorityGet(graph, state, cpu_id, args, va):
        pass

    @syscall
    def vCoRoutineSchedule(graph, state, cpu_id, args, va):
        pass

    @syscall
    def vEventGroupDelete(graph, state, cpu_id, args, va):
        logger.warn("Got an vEventGroupDelete. Deleting a potientially static EventGroup.")

    @syscall
    def vQueueAddToRegistry(graph, state, cpu_id, args, va):
        pass

    @syscall
    def vQueueDelete(graph, state, cpu_id, args, va):
        Queue.never_deleted = False
        Mutex.never_deleted = False
        logger.warn("Got an vQueueDelete. Deleting a potientially static Queue.")

    @syscall
    def vSemaphoreCreateBinary(graph, state, cpu_id, args, va):
        pass

    @syscall
    def vStreamBufferDelete(graph, state, cpu_id, args, va):
        StreamBuffer.never_deleted = False
        logger.warn("Got an vStreamBufferDelete. Deleting a potientially static StreamBuffer.")

    @syscall
    def vTaskAllocateMPURegions(graph, state, cpu_id, args, va):
        pass

    @syscall
    def vTaskDelayUntil(graph, state, cpu_id, args, va):
        pass

    @syscall
    def vTaskDelete(graph, state, cpu_id, args, va):
        Task.never_deleted = False
        logger.warn("Got an vTaskDelete. Deleting a potientially static Task.")

    @syscall
    def vTaskEnterCritical(graph, state, cpu_id, args, va):
        pass

    @syscall
    def vTaskExitCritical(graph, state, cpu_id, args, va):
        pass

    @syscall
    def vTaskGetRunTimeStats(graph, state, cpu_id, args, va):
        pass

    @syscall
    def vTaskList(graph, state, cpu_id, args, va):
        pass

    @syscall
    def vTaskNotifyGiveFromISR(graph, state, cpu_id, args, va):
        pass

    @syscall
    def vTaskPrioritySet(graph, state, cpu_id, args, va):
        pass

    @syscall
    def vTaskResume(graph, state, cpu_id, args, va):
        pass

    @syscall
    def vTaskSetApplicationTaskTag(graph, state, cpu_id, args, va):
        pass

    @syscall
    def vTaskSetThreadLocalStoragePointer(graph, state, cpu_id, args, va):
        pass

    @syscall
    def vTaskSetTimeOutState(graph, state, cpu_id, args, va):
        pass

    @syscall
    def vTaskStepTick(graph, state, cpu_id, args, va):
        pass

    @syscall
    def vTaskSuspend(graph, state, cpu_id, args, va):
        pass

    @syscall
    def vTaskSuspendAll(graph, state, cpu_id, args, va):
        pass

    @syscall
    def vTimerSetTimerID(graph, state, cpu_id, args, va):
        pass

    @syscall
    def xCoRoutineCreate(graph, state, cpu_id, args, va):
        pass

    @syscall
    def xEventGroupClearBits(graph, state, cpu_id, args, va):
        pass

    @syscall
    def xEventGroupClearBitsFromISR(graph, state, cpu_id, args, va):
        pass

    @syscall
    def xEventGroupCreate(graph, state, cpu_id, args, va):
        pass

    @syscall
    def xEventGroupCreateStatic(graph, state, cpu_id, args, va):
        pass

    @syscall
    def xEventGroupGetBitsFromISR(graph, state, cpu_id, args, va):
        pass

    @syscall
    def xEventGroupSetBits(graph, state, cpu_id, args, va):
        pass

    @syscall
    def xEventGroupSetBitsFromISR(graph, state, cpu_id, args, va):
        pass

    @syscall
    def xEventGroupSync(graph, state, cpu_id, args, va):
        pass

    @syscall
    def xEventGroupWaitBits(graph, state, cpu_id, args, va):
        pass

    @syscall
    def xMessageBufferCreateStatic(graph, state, cpu_id, args, va):
        pass

    @syscall
    def xQueueAddToSet(graph, state, cpu_id, args, va):
        pass

    @syscall
    def xQueueCreateCountingSemaphore(graph, state, cpu_id, args, va):
        pass

    @syscall
    def xQueueCreateSet(graph, state, cpu_id, args, va):
        pass

    @syscall
    def xQueueCreateStatic(graph, state, cpu_id, args, va):
        pass

    @syscall
    def xQueueGenericSendFromISR(graph, state, cpu_id, args, va):
        pass

    @syscall
    def xQueueGetMutexHolder(graph, state, cpu_id, args, va):
        pass

    @syscall
    def xQueueGetMutexHolderFromISR(graph, state, cpu_id, args, va):
        pass

    @syscall
    def xQueueGiveFromISR(graph, state, cpu_id, args, va):
        pass

    @syscall
    def xQueueGiveMutexRecursive(graph, state, cpu_id, args, va):
        pass

    @syscall
    def xQueueIsQueueEmptyFromISR(graph, state, cpu_id, args, va):
        pass

    @syscall
    def xQueueIsQueueFullFromISR(graph, state, cpu_id, args, va):
        pass

    @syscall
    def xQueuePeek(graph, state, cpu_id, args, va):
        pass

    @syscall
    def xQueuePeekFromISR(graph, state, cpu_id, args, va):
        pass

    @syscall
    def xQueueReceive(graph, state, cpu_id, args, va):
        pass

    @syscall
    def xQueueReceiveFromISR(graph, state, cpu_id, args, va):
        pass

    @syscall
    def xQueueRemoveFromSet(graph, state, cpu_id, args, va):
        pass

    @syscall
    def xQueueReset(graph, state, cpu_id, args, va):
        pass

    @syscall
    def xQueueSelectFromSet(graph, state, cpu_id, args, va):
        pass

    @syscall
    def xQueueSelectFromSetFromISR(graph, state, cpu_id, args, va):
        pass

    @syscall
    def xSemaphoreCreateBinary(graph, state, cpu_id, args, va):
        pass

    @syscall
    def xSemaphoreCreateBinaryStatic(graph, state, cpu_id, args, va):
        pass

    @syscall
    def xSemaphoreCreateCountingStatic(graph, state, cpu_id, args, va):
        pass

    @syscall
    def xSemaphoreCreateMutexStatic(graph, state, cpu_id, args, va):
        pass

    @syscall
    def xSemaphoreCreateRecursiveMutex(graph, state, cpu_id, args, va):
        pass

    @syscall
    def xSemaphoreCreateRecursiveMutexStatic(graph, state, cpu_id, args, va):
        pass

    @syscall
    def xStreamBufferBytesAvailable(graph, state, cpu_id, args, va):
        pass

    @syscall
    def xStreamBufferCreateStatic(graph, state, cpu_id, args, va):
        pass

    @syscall
    def xStreamBufferIsEmpty(graph, state, cpu_id, args, va):
        pass

    @syscall
    def xStreamBufferIsFull(graph, state, cpu_id, args, va):
        pass

    @syscall
    def xStreamBufferReceive(graph, state, cpu_id, args, va):
        pass

    @syscall
    def xStreamBufferReceiveFromISR(graph, state, cpu_id, args, va):
        pass

    @syscall
    def xStreamBufferReset(graph, state, cpu_id, args, va):
        pass

    @syscall
    def xStreamBufferResetFromISR(graph, state, cpu_id, args, va):
        pass

    @syscall
    def xStreamBufferSend(graph, state, cpu_id, args, va):
        pass

    @syscall
    def xStreamBufferSendFromISR(graph, state, cpu_id, args, va):
        pass

    @syscall
    def xStreamBufferSetTriggerLevel(graph, state, cpu_id, args, va):
        pass

    @syscall
    def xStreamBufferSpacesAvailable(graph, state, cpu_id, args, va):
        pass

    @syscall
    def xTaskAbortDelay(graph, state, cpu_id, args, va):
        pass

    @syscall
    def xTaskCallApplicationTaskHook(graph, state, cpu_id, args, va):
        pass

    @syscall
    def xTaskCheckForTimeOut(graph, state, cpu_id, args, va):
        pass

    @syscall
    def xTaskCreateRestricted(graph, state, cpu_id, args, va):
        pass

    @syscall
    def xTaskGetApplicationTaskTag(graph, state, cpu_id, args, va):
        pass

    @syscall
    def xTaskGetCurrentTaskHandle(graph, state, cpu_id, args, va):
        pass

    @syscall
    def xTaskGetHandle(graph, state, cpu_id, args, va):
        pass

    @syscall
    def xTaskGetIdleTaskHandle(graph, state, cpu_id, args, va):
        pass

    @syscall
    def xTaskGetTickCount(graph, state, cpu_id, args, va):
        pass

    @syscall
    def xTaskGetTickCountFromISR(graph, state, cpu_id, args, va):
        pass

    @syscall
    def xTaskNotifyStateClear(graph, state, cpu_id, args, va):
        pass

    @syscall
    def xTaskResumeAll(graph, state, cpu_id, args, va):
        pass

    @syscall
    def xTaskResumeFromISR(graph, state, cpu_id, args, va):
        pass

    @syscall
    def xTimerCreate(graph, state, cpu_id, args, va):
        pass

    @syscall
    def xTimerCreateStatic(graph, state, cpu_id, args, va):
        pass

    @syscall
    def xTimerGenericCommand(graph, state, cpu_id, args, va):
        pass

    @syscall
    def xTimerGetExpiryTime(graph, state, cpu_id, args, va):
        pass

    @syscall
    def xTimerGetPeriod(graph, state, cpu_id, args, va):
        pass

    @syscall
    def xTimerGetTimerDaemonTaskHandle(graph, state, cpu_id, args, va):
        pass

    @syscall
    def xTimerIsTimerActive(graph, state, cpu_id, args, va):
        pass

    @syscall
    def xTimerPendFunctionCall(graph, state, cpu_id, args, va):
        pass

    @syscall
    def xTimerPendFunctionCallFromISR(graph, state, cpu_id, args, va):
        pass<|MERGE_RESOLUTION|>--- conflicted
+++ resolved
@@ -1,10 +1,5 @@
-<<<<<<< HEAD
-from .os_util import syscall, assign_id, Arg, find_return_value, UnknownArgument, set_next_abb
-from .os_base import OSBase
-=======
 from .os_util import syscall, assign_id, Arg, find_return_value, UnknownArgument, set_next_abb, connect_from_here, find_instance_node
 from .os_base import OSBase, ControlInstance, CPUList, CPU, OSState, ExecState
->>>>>>> fe8fc833
 
 import pyllco
 import html
@@ -20,13 +15,8 @@
 
 @dataclass(eq=False)
 class FreeRTOSInstance(object):
-<<<<<<< HEAD
-    cfg: CFG = field()
-    abb: any # of type ABB
-=======
     cfg: CFG
     abb: Vertex  # of type ABB
->>>>>>> fe8fc833
     call_path: CallPath
     vidx: Vertex
     name: str
@@ -73,30 +63,16 @@
     def __eq__(self, other):
         return hash(self) == hash(other)
 
-<<<<<<< HEAD
-@dataclass
-class Task(FreeRTOSInstance):
-    uid_counter = 0
-    never_deleted = True
-
-    function: str                   # Name of function
-    function_node: pyllco.Function  # Functions vertex node
-=======
 
 @dataclass
 class Task(FreeRTOSInstance, ControlInstance):
     uid_counter = 0
     never_deleted = True
 
->>>>>>> fe8fc833
     stack_size: int
     parameters: any
     init_priority: int
     handle_p: any
-<<<<<<< HEAD
-    is_regular: bool = True
-=======
->>>>>>> fe8fc833
     static_stack: any = None
 
     def __post_init__(self):
@@ -163,22 +139,13 @@
 
     def __hash__(self):
         return hash(("Task", self.abb, self.call_path, self.vidx, self.name,
-<<<<<<< HEAD
-                     self.function, self.stack_size, self.parameters, self.init_priority, self.handle_p, self.is_regular, self.static_stack))
-=======
                      self.function, self.stack_size, self.parameters, self.init_priority, self.handle_p, self.artificial, self.static_stack))
->>>>>>> fe8fc833
 
 
 @dataclass
 class Queue(FreeRTOSInstance):
     never_deleted = True
-<<<<<<< HEAD
-    uid_counter = 0        
-    
-=======
     uid_counter = 0
->>>>>>> fe8fc833
     handler: any
     length: int
     size: int
@@ -299,16 +266,6 @@
     def __hash__(self):
         return hash(("StreamBuffer", self.abb, self.call_path, self.vidx, self.name,
                      self.size, self.handler))
-<<<<<<< HEAD
-
-
-def find_instance_node(instances, obj):
-    for ins in instances.vertices():
-        if instances.vp.obj[ins] is obj:
-            return ins
-    raise RuntimeError("Instance could not be found.")
-=======
->>>>>>> fe8fc833
 
 
 class FreeRTOS(OSBase):
@@ -325,8 +282,6 @@
         state.scheduler_on = False
 
     @staticmethod
-<<<<<<< HEAD
-=======
     def get_initial_state(cfg, instances):
         # We can't set a control instance, yet, since FreeRTOS does not start
         # directly. Is has to be the responsibility of the outer analysis to
@@ -341,7 +296,6 @@
                        instances=instances, cfg=cfg)
 
     @staticmethod
->>>>>>> fe8fc833
     def interpret(graph, state, cpu_id, categories=SyscallCategory.every):
         cfg = graph.cfg
         abb = state.cpus[cpu_id].abb
@@ -360,11 +314,7 @@
                 # do not interpret this syscall
                 state = state.copy()
                 state.next_abbs = []
-<<<<<<< HEAD
-                set_next_abb(state, cpu_id)
-=======
                 set_next_abb(state, 0)
->>>>>>> fe8fc833
                 return state
         return syscall_function(graph, state, cpu_id)
 
@@ -396,13 +346,8 @@
         instances.vp.unique[v] = not (is_recursive or in_branch or in_loop)
         instances.vp.soc[v] = abb
         instances.vp.llvm_soc[v] = cfg.vp.llvm_link[cfg.get_single_bb(abb)]
-<<<<<<< HEAD
-        instances.vp.file[v] = cfg.vp.file[abb]
-        instances.vp.line[v] = cfg.vp.line[abb]
-=======
         instances.vp.file[v] = cfg.vp.files[abb][0]
         instances.vp.line[v] = cfg.vp.lines[abb][0]
->>>>>>> fe8fc833
         instances.vp.is_control[v] = False
 
     @syscall(categories={SyscallCategory.create},
@@ -431,18 +376,11 @@
 
         # TODO: when do we know that this is an unique instance?
         FreeRTOS.handle_soc(cpu.analysis_context, state.instances, v, cfg, abb)
-<<<<<<< HEAD
-        state.instances.vp.obj[v] = Task(cfg,
-                                         vidx=v,
-                                         function=func_name,
-                                         function_node=cfg.get_function_by_name(func_name),
-=======
         state.instances.vp.obj[v] = Task(cfg=cfg,
                                          artificial=False,
                                          cpu_id=-1,
                                          vidx=v,
                                          function=cfg.get_function_by_name(func_name),
->>>>>>> fe8fc833
                                          name=args.task_name,
                                          stack_size=args.task_stack_size,
                                          parameters=task_parameters,
@@ -478,16 +416,10 @@
 
         # TODO: get idle task priority from config: ( tskIDLE_PRIORITY | portPRIVILEGE_BIT )
         FreeRTOS.handle_soc(cpu.analysis_context, state.instances, v, cfg, abb, scheduler_on=False)
-<<<<<<< HEAD
-        state.instances.vp.obj[v] = Task(cfg,
-                                         function='prvIdleTask',
-                                         function_node=None,
-=======
         state.instances.vp.obj[v] = Task(cfg=cfg,
                                          artificial=True,
                                          cpu_id=-1,
                                          function=None,
->>>>>>> fe8fc833
                                          name='idle_task',
                                          vidx=v,
                                          stack_size=int(FreeRTOS.config.get('configMINIMAL_STACK_SIZE', None)),
@@ -495,13 +427,8 @@
                                          init_priority=0,
                                          handle_p=0,
                                          call_path=cp,
-<<<<<<< HEAD
-                                         abb=cfg.vertex(abb),
-                                         is_regular=False)
-=======
                                          abb=cfg.vertex(abb))
         state.instances.vp.is_control[v] = True
->>>>>>> fe8fc833
         graph.os.idle_task = state.instances.vp.obj[v]
 
         assign_id(state.instances, v)
@@ -592,23 +519,14 @@
     @syscall(categories={SyscallCategory.comm},
              signature=(Arg("ticks"),))
     def vTaskDelay(graph, state, cpu_id, args, va):
-<<<<<<< HEAD
-        state = state.copy()
-=======
->>>>>>> fe8fc833
         cpu = state.cpus[cpu_id]
 
         if cpu.running is None:
             # TODO proper error handling
             logger.error("ERROR: vTaskDelay called without running Task")
 
-<<<<<<< HEAD
-        e = state.instances.add_edge(cpu.control_instance, cpu.control_instance)
-        state.instances.ep.label[e] = f"vTaskDelay({args.ticks})"
-=======
         connect_from_here(state, cpu_id, cpu.control_instance,
                           f"vTaskDelay({args.ticks})")
->>>>>>> fe8fc833
 
         return state
 
@@ -630,13 +548,7 @@
                          "found. Ignoring syscall.")
         else:
             queue_node = find_instance_node(state.instances, queue)
-<<<<<<< HEAD
-            e = state.instances.add_edge(cpu.control_instance, queue_node)
-            state.instances.ep.label[e] = "xQueueGenericSend"
-
-=======
             connect_from_here(state, cpu_id, queue_node, "xQueueGenericSend")
->>>>>>> fe8fc833
         return state
 
     @syscall(categories={SyscallCategory.comm},
@@ -655,12 +567,7 @@
                          "found. Ignoring syscall.")
         else:
             queue_node = find_instance_node(state.instances, queue)
-<<<<<<< HEAD
-            e = state.instances.add_edge(cpu.control_instance, queue_node)
-            state.instances.ep.label[e] = "xQueueSemaphoreTake"
-=======
             connect_from_here(state, cpu_id, queue_node, "xQueueSemaphoreTake")
->>>>>>> fe8fc833
 
         return state
 
@@ -695,18 +602,11 @@
 
         # TODO: when do we know that this is an unique instance?
         FreeRTOS.handle_soc(cpu.analysis_context, state.instances, v, cfg, abb)
-<<<<<<< HEAD
-        state.instances.vp.obj[v] = Task(cfg,
-                                         vidx=v,
-                                         function=func_name,
-                                         function_node=cfg.get_function_by_name(func_name),
-=======
         state.instances.vp.obj[v] = Task(cfg=cfg,
                                          artificial=False,
                                          cpu_id=-1,
                                          vidx=v,
                                          function=cfg.get_function_by_name(func_name),
->>>>>>> fe8fc833
                                          name=args.task_name,
                                          stack_size=args.task_stack_size,
                                          parameters=task_parameters,
@@ -715,10 +615,7 @@
                                          call_path=cp,
                                          abb=cfg.vertex(abb),
                                          static_stack=args.task_stack)
-<<<<<<< HEAD
-=======
         state.instances.vp.is_control[v] = True
->>>>>>> fe8fc833
 
         assign_id(state.instances, v)
         if args.task_handle_p:
