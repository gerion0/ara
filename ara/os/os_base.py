import graph_tool

import copy
import enum

from dataclasses import dataclass, field
from typing import Any

from ara.graph import SyscallCategory, CallPath, CFG, ABBType

# from ara.util import get_logger
# logger = get_logger("OS_BASE")


class CPUList:
    """Container for storing CPUs."""

    def __init__(self, cpus):
        self._cpus = dict([(cpu.id, cpu) for cpu in cpus])

    def ids(self):
        """Return a generator of all CPU IDs."""
        return self._cpus.keys()

    def one(self):
        """Return the one and only CPU."""
        if len(self._cpus) != 1:
            raise RuntimeError("CPU amount is not one")
        return next(iter(self))

    def __copy__(self):
        return CPUList([x.copy() for x in self._cpus.values()])

    def __hash__(self):
        hush = hash(tuple(sorted(self._cpus.values(),
                                 key=lambda x: x.id)))
        return hush

    def __repr__(self):
        return f"CPUList({[x for x in self]})"

    def __len__(self):
        return len(self._cpus)

    def __iter__(self):
        return iter(self._cpus.values())

    def __getitem__(self, idx):
        return self._cpus[idx]

    def __setitem__(self, idx, cpu):
        if cpu.id != idx:
            raise RuntimeError(f"Trying to assign a CPU with id {cpu.id} to "
                               f"index {idx}.")
        self._cpus[idx] = cpu


class TaskStatus(enum.IntEnum):
    running = 1
    blocked = 2
    ready = 3
    suspended = 4


class ExecState(enum.IntEnum):
    """Execution state of a CPU.

    It can be divided in two categories:
    1. state that has an execution time
      compare with: `exec_state & ExecState.with_time`
    2. state that has no execution time
      compare with: `exec_state & ExecState.no_time`
    """
    # state that has an execution time
    idle = 0b001  # do nothing
    computation = 0b010  # calculating something in the app
    waiting = 0b100  # active waiting in the operating system

    with_time = 0b111

    # state that has no execution time
    call = 0b01000
    syscall = 0b10000

    no_time = 0b11000

    @staticmethod
    def from_abbtype(abb_type):
        return {ABBType.computation: ExecState.computation,
                ABBType.call: ExecState.call,
                ABBType.syscall: ExecState.syscall}[abb_type]


class CrossCoreAction(Exception):
    """The OS has detected a cross core action that cannot be handled.

    Attributes:
        cpu_id -- CPU that is affected
    """

    def __init__(self, cpu_ids):
        self.cpu_ids = cpu_ids


@dataclass
class ControlContext:
    """Changing context for a ControlInstance"""
    status: TaskStatus
    abb: graph_tool.Vertex
    call_path: CallPath

    def __copy__(self):
        """Make a deep copy."""
        return ControlContext(status=self.status,
                              abb=self.abb,
                              call_path=copy(self.call_path))


@dataclass
class CPUBounded:
    """An instance which is bounded to a specific CPU.

    If the instance is not bounded set cpu_id to -1.
    """
    cpu_id: int


@dataclass
class ControlInstance(CPUBounded):
    """All operating system instances (system objects) that contain control
    flow should inherit from this class. Typically, these are threads, tasks,
    ISRs.
    """
    cfg: CFG
    artificial: bool
    function: graph_tool.Vertex


@dataclass
class CPU:
    id: int
    irq_on: bool  # in a more general form, this would be the hardware state
    control_instance: graph_tool.Vertex
    abb: graph_tool.Vertex
    call_path: CallPath
    exec_state: ExecState
    analysis_context: Any  # analysis specific context information

    def copy(self):
        new_ac = None if not self.analysis_context else self.analysis_context.copy()
        return CPU(id=self.id,
                   irq_on=self.irq_on,
                   control_instance=self.control_instance,
                   abb=self.abb,
                   call_path=copy.copy(self.call_path),
                   analysis_context=new_ac,
                   exec_state=self.exec_state)

    def __eq__(self, other):
        return hash(self) == hash(other)

    def __hash__(self):
        ci = self.control_instance and int(self.control_instance)
        abb = self.abb and int(self.abb)
        return hash((self.irq_on, ci, abb, self.call_path, self.exec_state))


_state_id = 0
def _get_id():
    global _state_id
    _state_id += 1
    return _state_id


@dataclass
class OSState:
    id: int = field(init=False, default_factory=_get_id)
    cpus: CPUList
    instances: graph_tool.Graph
    cfg: CFG

    # key: some instance, value: mutable context
    context: dict = field(default_factory=dict, init=False)

    def __eq__(self, other):
        return hash(self) == hash(other)

    def __hash__(self):
        return hash((self.cpus, tuple([(hash(k), hash(v))
                                       for k, v in self.context.items()])))

    def copy(self):
        new_state = OSState(cpus=copy.copy(self.cpus),
                            instances=self.instances,
                            cfg=self.cfg)
        # new context for control instances
        for inst, ctx in self.context.items():
            new_state.context[inst] = copy.copy(ctx)
        return new_state

    def cur_control_inst(self, cpu_id):
        """Return the current running object for the given CPU."""
        cur = self.cpus[cpu_id].control_instance
        if cur:
            return self.instances.vp.obj[self.cpus[cpu_id].control_instance]
        return None

    def cur_context(self, cpu_id):
        """Return the context of current running object for the given CPU."""
        cur = self.cur_control_inst(cpu_id)
        if cur:
            return self.context[self.cur_control_inst(cpu_id)]
        return None


class OSBase:
    
    config = {}
    _detected_syscalls: dict = None # Chaches the constant return value of detected_syscalls to improve performance.

    @classmethod
    def get_name(cls):
<<<<<<< HEAD
        """Return the name of the Operating System."""
        return cls.__name__

    @classmethod
=======
        """Get the name of the operating System."""
        return cls.__name__

    @classmethod
    def is_syscall(cls, function_name):
        """Return whether a function name is a system call of this OS."""
        sys_dict = cls.detected_syscalls()
        return sys_dict.get(function_name, None) != None

    @classmethod
>>>>>>> 6e373b85
    def detected_syscalls(cls):
        """Return a dict of detected system calls.

        The key is the syscall name, the value the syscall interpretation
        function.
        """
<<<<<<< HEAD
        if cls._detected_syscalls == None:
            names = [x for x in dir(cls) if hasattr(getattr(cls, x), 'syscall')]
            syscalls = []
            for name in names:
                syscall = getattr(cls, name)
                syscalls.append((name, syscall))
                for alias in syscall.aliases:
                    syscalls.append((alias, syscall))
            sys_dict = dict(syscalls)
            assert len(sys_dict) == len(syscalls), "Ambigoues syscall name"
            cls._detected_syscalls = sys_dict
        return cls._detected_syscalls

    @classmethod
    def is_syscall(cls, function_name):
        """Return whether a function name is a system call of this OS."""
        sys_dict = cls.detected_syscalls()
        return sys_dict.get(function_name, None) != None
=======
        names = [x for x in dir(cls) if hasattr(getattr(cls, x), 'syscall')]
        syscalls = []
        for name in names:
            syscall = getattr(cls, name)
            syscalls.append((name, syscall))
            for alias in syscall.aliases:
                syscalls.append((alias, syscall))
        sys_dict = dict(syscalls)
        assert len(sys_dict) == len(syscalls), "Ambigoues syscall name"
        return sys_dict

    @staticmethod
    def get_special_steps():
        """Return OS specific preprocessing steps."""
        from ara.steps import get_native_component
        ValueAnalyzer = get_native_component("ValueAnalyzer")
        return ValueAnalyzer.get_dependencies()

    @staticmethod
    def has_dynamic_instances():
        """Does this OS create instances at runtime?"""
        raise NotImplementedError

    @staticmethod
    def get_initial_state(cfg, instances):
        """Get the OS specific initial state.

        Arguments:
        cfg       -- the control flow graph
        instances -- the already detected global instances
        """
        raise NotImplementedError

    @staticmethod
    def get_interrupts(instances):
        """Get all interrupts that lead to an OS action."""
        raise NotImplementedError

    @staticmethod
    def get_cpu_local_contexts(contexts, cpu_id):
        """Get all contexts that affect cpu_id."""
        raise NotImplementedError

    @staticmethod
    def get_global_contexts(contexts):
        """Get all contexts that affect multiple CPUs."""
        raise NotImplementedError

    @staticmethod
    def handle_irq(graph, state, cpu_id, irq):
        """Handle an (asynchronous) IRQ.

        Arguments:
        graph      -- the system graph
        state      -- the current system state (see the State class)
        cpu_id     -- the CPU where the system call occurs
        irq        -- the IRQ number

        Return:
        The follow up state or None if the IRQ is invalid.
        """
        raise NotImplementedError

    @staticmethod
    def handle_exit(graph, state, cpu_id):
        """Handle an irregular exit.

        Some exits cannot be followed within the ICFG (most notably ISR exits).
        Only the OS model can handle this.

        Arguments:
        graph      -- the system graph
        state      -- the current system state (see the State class)
        cpu_id     -- the CPU where the system call occurs

        Return:
        A list of follow up states.
        """
        raise NotImplementedError

    @staticmethod
    def interpret(graph, state, cpu_id, categories=SyscallCategory.every):
        """Entry point for a synchronous os action (system call).

        Arguments:
        graph      -- the system graph
        state      -- the current system state (see the State class)
        cpu_id     -- the CPU where the system call occurs
        categories -- interpret only specific system calls (for performance)

        Return:
        The follow up state.
        """
        raise NotImplementedError()

    @staticmethod
    def schedule(state, cpus=None):
        """Schedule the current state.

        Arguments:
        state -- the current system state
        cpus  -- a list of cpu_ids, defaults to all CPUs
        """
        raise NotImplementedError()
>>>>>>> 6e373b85
<|MERGE_RESOLUTION|>--- conflicted
+++ resolved
@@ -220,12 +220,6 @@
 
     @classmethod
     def get_name(cls):
-<<<<<<< HEAD
-        """Return the name of the Operating System."""
-        return cls.__name__
-
-    @classmethod
-=======
         """Get the name of the operating System."""
         return cls.__name__
 
@@ -236,14 +230,12 @@
         return sys_dict.get(function_name, None) != None
 
     @classmethod
->>>>>>> 6e373b85
     def detected_syscalls(cls):
         """Return a dict of detected system calls.
 
         The key is the syscall name, the value the syscall interpretation
         function.
         """
-<<<<<<< HEAD
         if cls._detected_syscalls == None:
             names = [x for x in dir(cls) if hasattr(getattr(cls, x), 'syscall')]
             syscalls = []
@@ -261,110 +253,4 @@
     def is_syscall(cls, function_name):
         """Return whether a function name is a system call of this OS."""
         sys_dict = cls.detected_syscalls()
-        return sys_dict.get(function_name, None) != None
-=======
-        names = [x for x in dir(cls) if hasattr(getattr(cls, x), 'syscall')]
-        syscalls = []
-        for name in names:
-            syscall = getattr(cls, name)
-            syscalls.append((name, syscall))
-            for alias in syscall.aliases:
-                syscalls.append((alias, syscall))
-        sys_dict = dict(syscalls)
-        assert len(sys_dict) == len(syscalls), "Ambigoues syscall name"
-        return sys_dict
-
-    @staticmethod
-    def get_special_steps():
-        """Return OS specific preprocessing steps."""
-        from ara.steps import get_native_component
-        ValueAnalyzer = get_native_component("ValueAnalyzer")
-        return ValueAnalyzer.get_dependencies()
-
-    @staticmethod
-    def has_dynamic_instances():
-        """Does this OS create instances at runtime?"""
-        raise NotImplementedError
-
-    @staticmethod
-    def get_initial_state(cfg, instances):
-        """Get the OS specific initial state.
-
-        Arguments:
-        cfg       -- the control flow graph
-        instances -- the already detected global instances
-        """
-        raise NotImplementedError
-
-    @staticmethod
-    def get_interrupts(instances):
-        """Get all interrupts that lead to an OS action."""
-        raise NotImplementedError
-
-    @staticmethod
-    def get_cpu_local_contexts(contexts, cpu_id):
-        """Get all contexts that affect cpu_id."""
-        raise NotImplementedError
-
-    @staticmethod
-    def get_global_contexts(contexts):
-        """Get all contexts that affect multiple CPUs."""
-        raise NotImplementedError
-
-    @staticmethod
-    def handle_irq(graph, state, cpu_id, irq):
-        """Handle an (asynchronous) IRQ.
-
-        Arguments:
-        graph      -- the system graph
-        state      -- the current system state (see the State class)
-        cpu_id     -- the CPU where the system call occurs
-        irq        -- the IRQ number
-
-        Return:
-        The follow up state or None if the IRQ is invalid.
-        """
-        raise NotImplementedError
-
-    @staticmethod
-    def handle_exit(graph, state, cpu_id):
-        """Handle an irregular exit.
-
-        Some exits cannot be followed within the ICFG (most notably ISR exits).
-        Only the OS model can handle this.
-
-        Arguments:
-        graph      -- the system graph
-        state      -- the current system state (see the State class)
-        cpu_id     -- the CPU where the system call occurs
-
-        Return:
-        A list of follow up states.
-        """
-        raise NotImplementedError
-
-    @staticmethod
-    def interpret(graph, state, cpu_id, categories=SyscallCategory.every):
-        """Entry point for a synchronous os action (system call).
-
-        Arguments:
-        graph      -- the system graph
-        state      -- the current system state (see the State class)
-        cpu_id     -- the CPU where the system call occurs
-        categories -- interpret only specific system calls (for performance)
-
-        Return:
-        The follow up state.
-        """
-        raise NotImplementedError()
-
-    @staticmethod
-    def schedule(state, cpus=None):
-        """Schedule the current state.
-
-        Arguments:
-        state -- the current system state
-        cpus  -- a list of cpu_ids, defaults to all CPUs
-        """
-        raise NotImplementedError()
->>>>>>> 6e373b85
+        return sys_dict.get(function_name, None) != None