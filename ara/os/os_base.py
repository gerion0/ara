import graph_tool

import copy
import enum

from dataclasses import dataclass, field
from typing import Any

from ara.graph import SyscallCategory, CallPath, CFG, ABBType

# from ara.util import get_logger
# logger = get_logger("OS_BASE")


class CPUList:
    """Container for storing CPUs."""

    def __init__(self, cpus):
        self._cpus = dict([(cpu.id, cpu) for cpu in cpus])

    def ids(self):
        """Return a generator of all CPU IDs."""
        return self._cpus.keys()

    def one(self):
        """Return the one and only CPU."""
        if len(self._cpus) != 1:
            raise RuntimeError("CPU amount is not one")
        return next(iter(self))

    def __copy__(self):
        return CPUList([x.copy() for x in self._cpus.values()])

    def __hash__(self):
        hush = hash(tuple(sorted(self._cpus.values(),
                                 key=lambda x: x.id)))
        return hush

    def __repr__(self):
        return f"CPUList({[x for x in self]})"

    def __len__(self):
        return len(self._cpus)

    def __iter__(self):
        return iter(self._cpus.values())

    def __getitem__(self, idx):
        return self._cpus[idx]

<<<<<<< HEAD
=======
    def __setitem__(self, idx, cpu):
        if cpu.id != idx:
            raise RuntimeError(f"Trying to assign a CPU with id {cpu.id} to "
                               f"index {idx}.")
        self._cpus[idx] = cpu

>>>>>>> fe8fc833

class TaskStatus(enum.IntEnum):
    running = 1
    blocked = 2
    ready = 3
    suspended = 4


class ExecState(enum.IntEnum):
    """Execution state of a CPU.

    It can be divided in two categories:
    1. state that has an execution time
      compare with: `exec_state & ExecState.with_time`
    2. state that has no execution time
      compare with: `exec_state & ExecState.no_time`
    """
    # state that has an execution time
    idle = 0b001  # do nothing
    computation = 0b010  # calculating something in the app
    waiting = 0b100  # active waiting in the operating system

    with_time = 0b111

    # state that has no execution time
    call = 0b01000
    syscall = 0b10000

    no_time = 0b11000

    @staticmethod
    def from_abbtype(abb_type):
        return {ABBType.computation: ExecState.computation,
                ABBType.call: ExecState.call,
                ABBType.syscall: ExecState.syscall}[abb_type]


class CrossCoreAction(Exception):
    """The OS has detected a cross core action that cannot be handled.

    Attributes:
        cpu_id -- CPU that is affected
    """

    def __init__(self, cpu_ids):
        self.cpu_ids = cpu_ids


@dataclass
class ControlContext:
    """Changing context for a ControlInstance"""
    status: TaskStatus
    abb: graph_tool.Vertex
    call_path: CallPath

    def __copy__(self):
        """Make a deep copy."""
        return ControlContext(status=self.status,
                              abb=self.abb,
                              call_path=copy(self.call_path))


@dataclass
<<<<<<< HEAD
class ControlInstance:
=======
class CPUBounded:
    """An instance which is bounded to a specific CPU.

    If the instance is not bounded set cpu_id to -1.
    """
    cpu_id: int


@dataclass
class ControlInstance(CPUBounded):
>>>>>>> fe8fc833
    """All operating system instances (system objects) that contain control
    flow should inherit from this class. Typically, these are threads, tasks,
    ISRs.
    """
    cfg: CFG
<<<<<<< HEAD
=======
    artificial: bool
    function: graph_tool.Vertex
>>>>>>> fe8fc833


@dataclass
class CPU:
    id: int
    irq_on: bool  # in a more general form, this would be the hardware state
    control_instance: graph_tool.Vertex
    abb: graph_tool.Vertex
    call_path: CallPath
    exec_state: ExecState
    analysis_context: Any  # analysis specific context information

    def copy(self):
        new_ac = None if not self.analysis_context else self.analysis_context.copy()
        return CPU(id=self.id,
                   irq_on=self.irq_on,
                   control_instance=self.control_instance,
                   abb=self.abb,
                   call_path=copy.copy(self.call_path),
                   analysis_context=new_ac,
                   exec_state=self.exec_state)

    def __eq__(self, other):
        return hash(self) == hash(other)

    def __hash__(self):
        ci = self.control_instance and int(self.control_instance)
        abb = self.abb and int(self.abb)
        return hash((self.irq_on, ci, abb, self.call_path, self.exec_state))


_state_id = 0
def _get_id():
    global _state_id
    _state_id += 1
    return _state_id


@dataclass
class OSState:
    id: int = field(init=False, default_factory=_get_id)
    cpus: CPUList
    instances: graph_tool.Graph
    cfg: CFG

    # key: some instance, value: mutable context
    context: dict = field(default_factory=dict, init=False)

    def __eq__(self, other):
        return hash(self) == hash(other)

    def __hash__(self):
        return hash((self.cpus, tuple([(hash(k), hash(v))
                                       for k, v in self.context.items()])))

    def copy(self):
        new_state = OSState(cpus=copy.copy(self.cpus),
                            instances=self.instances,
                            cfg=self.cfg)
        # new context for control instances
        for inst, ctx in self.context.items():
            new_state.context[inst] = copy.copy(ctx)
        return new_state

    def cur_control_inst(self, cpu_id):
        """Return the current running object for the given CPU."""
        cur = self.cpus[cpu_id].control_instance
        if cur:
            return self.instances.vp.obj[self.cpus[cpu_id].control_instance]
        return None

    def cur_context(self, cpu_id):
        """Return the context of current running object for the given CPU."""
        cur = self.cur_control_inst(cpu_id)
        if cur:
            return self.context[self.cur_control_inst(cpu_id)]
        return None


class OSBase:
    config = {}

    @classmethod
    def get_name(cls):
<<<<<<< HEAD
        """Return the name of the Operating System."""
        return cls.__name__

    @classmethod
    def is_syscall(cls, function_name):
        """Return whether a function name is a system call of this OS."""
        if hasattr(cls, function_name):
            return hasattr(getattr(cls, function_name), 'syscall')
        return False

    @classmethod
    def detected_syscalls(cls):
        """Return a dict of detected system calls.

        The key is the syscall name, the value the syscall interpretation
        function.
        """
        names = [x for x in dir(cls) if hasattr(getattr(cls, x), 'syscall')]
        syscalls = []
        for name in names:
            syscall = getattr(cls, name)
            syscalls.append((name, syscall))
            for alias in syscall.aliases:
                syscalls.append((alias, syscall))
        sys_dict = dict(syscalls)
        assert len(sys_dict) == len(syscalls), "Ambigoues syscall name"
        return sys_dict

    @staticmethod
    def get_special_steps():
        """Return OS specific preprocessing steps."""
        from ara.steps import get_native_component
        ValueAnalyzer = get_native_component("ValueAnalyzer")
        return ValueAnalyzer.get_dependencies()

    @staticmethod
    def has_dynamic_instances():
        """Does this OS create instances at runtime?"""
        raise NotImplementedError

    @staticmethod
    def get_initial_state(instances):
        """Get the OS specific initial state.

        Arguments:
        instances -- the already detected global instances
        """
        raise NotImplementedError

    @staticmethod
    def get_interrupts(instances):
        """Get all interrupts that lead to an OS action."""
        raise NotImplementedError

    @staticmethod
    def get_cpu_local_contexts(contexts, cpu_id):
        """Get all contexts that affect cpu_id."""
        raise NotImplementedError

    @staticmethod
    def get_global_contexts(contexts):
        """Get all contexts that affect multiple CPUs."""
        raise NotImplementedError

    @staticmethod
    def handle_irq(graph, state, cpu_id, irq):
        """Handle an (asynchronous) IRQ.

        Arguments:
        graph      -- the system graph
        state      -- the current system state (see the State class)
        cpu_id     -- the CPU where the system call occurs
        irq        -- the IRQ number

        Return:
        The follow up state or None if the IRQ is invalid.
        """
        raise NotImplementedError

    @staticmethod
    def handle_exit(graph, state, cpu_id):
        """Handle an irregular exit.

        Some exits cannot be followed within the ICFG (most notably ISR exits).
        Only the OS model can handle this.

        Arguments:
        graph      -- the system graph
        state      -- the current system state (see the State class)
        cpu_id     -- the CPU where the system call occurs

        Return:
        A list of follow up states.
        """
        raise NotImplementedError

    @staticmethod
    def interpret(graph, state, cpu_id, categories=SyscallCategory.every):
        """Entry point for a synchronous os action (system call).

        Arguments:
        graph      -- the system graph
        state      -- the current system state (see the State class)
        cpu_id     -- the CPU where the system call occurs
        categories -- interpret only specific system calls (for performance)

        Return:
        The follow up state.
        """
        raise NotImplementedError()

    @staticmethod
    def schedule(state, cpus=None):
        """Schedule the current state.

        Arguments:
        state -- the current system state
        cpus  -- a list of cpu_ids, defaults to all CPUs
        """
        raise NotImplementedError()

        """Return the name of the Operating System."""
        return cls.__name__

    @classmethod
    def is_syscall(cls, function_name):
        """Return whether a function name is a system call of this OS."""
        if hasattr(cls, function_name):
            return hasattr(getattr(cls, function_name), 'syscall')
        return False

    @classmethod
    def detected_syscalls(cls):
        """Return a dict of detected system calls.

        The key is the syscall name, the value the syscall interpretation
        function.
        """
        names = [x for x in dir(cls) if hasattr(getattr(cls, x), 'syscall')]
        syscalls = []
        for name in names:
            syscall = getattr(cls, name)
            syscalls.append((name, syscall))
            for alias in syscall.aliases:
                syscalls.append((alias, syscall))
        sys_dict = dict(syscalls)
        assert len(sys_dict) == len(syscalls), "Ambigoues syscall name"
        return sys_dict
=======
>>>>>>> fe8fc833
        """Get the name of the operating System."""
        return cls.__name__

    @staticmethod
    def get_special_steps():
        """Return OS specific preprocessing steps."""
        from ara.steps import get_native_component
        ValueAnalyzer = get_native_component("ValueAnalyzer")
        return ValueAnalyzer.get_dependencies()

    @staticmethod
    def has_dynamic_instances():
        """Does this OS create instances at runtime?"""
        raise NotImplementedError

    @staticmethod
<<<<<<< HEAD
    def get_initial_state(instances):
        """Get the OS specific initial state.

        Arguments:
=======
    def get_initial_state(cfg, instances):
        """Get the OS specific initial state.

        Arguments:
        cfg       -- the control flow graph
>>>>>>> fe8fc833
        instances -- the already detected global instances
        """
        raise NotImplementedError

    @staticmethod
    def get_interrupts(instances):
        """Get all interrupts that lead to an OS action."""
        raise NotImplementedError

    @staticmethod
    def get_cpu_local_contexts(contexts, cpu_id):
        """Get all contexts that affect cpu_id."""
        raise NotImplementedError

    @staticmethod
    def get_global_contexts(contexts):
        """Get all contexts that affect multiple CPUs."""
        raise NotImplementedError

    @staticmethod
    def handle_irq(graph, state, cpu_id, irq):
        """Handle an (asynchronous) IRQ.

        Arguments:
        graph      -- the system graph
        state      -- the current system state (see the State class)
        cpu_id     -- the CPU where the system call occurs
        irq        -- the IRQ number

        Return:
        The follow up state or None if the IRQ is invalid.
        """
        raise NotImplementedError

    @staticmethod
    def handle_exit(graph, state, cpu_id):
        """Handle an irregular exit.

        Some exits cannot be followed within the ICFG (most notably ISR exits).
        Only the OS model can handle this.

        Arguments:
        graph      -- the system graph
        state      -- the current system state (see the State class)
        cpu_id     -- the CPU where the system call occurs

        Return:
        A list of follow up states.
        """
        raise NotImplementedError

    @staticmethod
    def interpret(graph, state, cpu_id, categories=SyscallCategory.every):
        """Entry point for a synchronous os action (system call).

        Arguments:
        graph      -- the system graph
        state      -- the current system state (see the State class)
        cpu_id     -- the CPU where the system call occurs
        categories -- interpret only specific system calls (for performance)

        Return:
        The follow up state.
        """
        raise NotImplementedError()

    @staticmethod
    def schedule(state, cpus=None):
        """Schedule the current state.

        Arguments:
        state -- the current system state
        cpus  -- a list of cpu_ids, defaults to all CPUs
        """
        raise NotImplementedError()<|MERGE_RESOLUTION|>--- conflicted
+++ resolved
@@ -48,15 +48,12 @@
     def __getitem__(self, idx):
         return self._cpus[idx]
 
-<<<<<<< HEAD
-=======
     def __setitem__(self, idx, cpu):
         if cpu.id != idx:
             raise RuntimeError(f"Trying to assign a CPU with id {cpu.id} to "
                                f"index {idx}.")
         self._cpus[idx] = cpu
 
->>>>>>> fe8fc833
 
 class TaskStatus(enum.IntEnum):
     running = 1
@@ -120,9 +117,6 @@
 
 
 @dataclass
-<<<<<<< HEAD
-class ControlInstance:
-=======
 class CPUBounded:
     """An instance which is bounded to a specific CPU.
 
@@ -133,17 +127,13 @@
 
 @dataclass
 class ControlInstance(CPUBounded):
->>>>>>> fe8fc833
     """All operating system instances (system objects) that contain control
     flow should inherit from this class. Typically, these are threads, tasks,
     ISRs.
     """
     cfg: CFG
-<<<<<<< HEAD
-=======
     artificial: bool
     function: graph_tool.Vertex
->>>>>>> fe8fc833
 
 
 @dataclass
@@ -228,34 +218,8 @@
 
     @classmethod
     def get_name(cls):
-<<<<<<< HEAD
-        """Return the name of the Operating System."""
+        """Get the name of the operating System."""
         return cls.__name__
-
-    @classmethod
-    def is_syscall(cls, function_name):
-        """Return whether a function name is a system call of this OS."""
-        if hasattr(cls, function_name):
-            return hasattr(getattr(cls, function_name), 'syscall')
-        return False
-
-    @classmethod
-    def detected_syscalls(cls):
-        """Return a dict of detected system calls.
-
-        The key is the syscall name, the value the syscall interpretation
-        function.
-        """
-        names = [x for x in dir(cls) if hasattr(getattr(cls, x), 'syscall')]
-        syscalls = []
-        for name in names:
-            syscall = getattr(cls, name)
-            syscalls.append((name, syscall))
-            for alias in syscall.aliases:
-                syscalls.append((alias, syscall))
-        sys_dict = dict(syscalls)
-        assert len(sys_dict) == len(syscalls), "Ambigoues syscall name"
-        return sys_dict
 
     @staticmethod
     def get_special_steps():
@@ -270,10 +234,11 @@
         raise NotImplementedError
 
     @staticmethod
-    def get_initial_state(instances):
+    def get_initial_state(cfg, instances):
         """Get the OS specific initial state.
 
         Arguments:
+        cfg       -- the control flow graph
         instances -- the already detected global instances
         """
         raise NotImplementedError
@@ -348,137 +313,4 @@
         state -- the current system state
         cpus  -- a list of cpu_ids, defaults to all CPUs
         """
-        raise NotImplementedError()
-
-        """Return the name of the Operating System."""
-        return cls.__name__
-
-    @classmethod
-    def is_syscall(cls, function_name):
-        """Return whether a function name is a system call of this OS."""
-        if hasattr(cls, function_name):
-            return hasattr(getattr(cls, function_name), 'syscall')
-        return False
-
-    @classmethod
-    def detected_syscalls(cls):
-        """Return a dict of detected system calls.
-
-        The key is the syscall name, the value the syscall interpretation
-        function.
-        """
-        names = [x for x in dir(cls) if hasattr(getattr(cls, x), 'syscall')]
-        syscalls = []
-        for name in names:
-            syscall = getattr(cls, name)
-            syscalls.append((name, syscall))
-            for alias in syscall.aliases:
-                syscalls.append((alias, syscall))
-        sys_dict = dict(syscalls)
-        assert len(sys_dict) == len(syscalls), "Ambigoues syscall name"
-        return sys_dict
-=======
->>>>>>> fe8fc833
-        """Get the name of the operating System."""
-        return cls.__name__
-
-    @staticmethod
-    def get_special_steps():
-        """Return OS specific preprocessing steps."""
-        from ara.steps import get_native_component
-        ValueAnalyzer = get_native_component("ValueAnalyzer")
-        return ValueAnalyzer.get_dependencies()
-
-    @staticmethod
-    def has_dynamic_instances():
-        """Does this OS create instances at runtime?"""
-        raise NotImplementedError
-
-    @staticmethod
-<<<<<<< HEAD
-    def get_initial_state(instances):
-        """Get the OS specific initial state.
-
-        Arguments:
-=======
-    def get_initial_state(cfg, instances):
-        """Get the OS specific initial state.
-
-        Arguments:
-        cfg       -- the control flow graph
->>>>>>> fe8fc833
-        instances -- the already detected global instances
-        """
-        raise NotImplementedError
-
-    @staticmethod
-    def get_interrupts(instances):
-        """Get all interrupts that lead to an OS action."""
-        raise NotImplementedError
-
-    @staticmethod
-    def get_cpu_local_contexts(contexts, cpu_id):
-        """Get all contexts that affect cpu_id."""
-        raise NotImplementedError
-
-    @staticmethod
-    def get_global_contexts(contexts):
-        """Get all contexts that affect multiple CPUs."""
-        raise NotImplementedError
-
-    @staticmethod
-    def handle_irq(graph, state, cpu_id, irq):
-        """Handle an (asynchronous) IRQ.
-
-        Arguments:
-        graph      -- the system graph
-        state      -- the current system state (see the State class)
-        cpu_id     -- the CPU where the system call occurs
-        irq        -- the IRQ number
-
-        Return:
-        The follow up state or None if the IRQ is invalid.
-        """
-        raise NotImplementedError
-
-    @staticmethod
-    def handle_exit(graph, state, cpu_id):
-        """Handle an irregular exit.
-
-        Some exits cannot be followed within the ICFG (most notably ISR exits).
-        Only the OS model can handle this.
-
-        Arguments:
-        graph      -- the system graph
-        state      -- the current system state (see the State class)
-        cpu_id     -- the CPU where the system call occurs
-
-        Return:
-        A list of follow up states.
-        """
-        raise NotImplementedError
-
-    @staticmethod
-    def interpret(graph, state, cpu_id, categories=SyscallCategory.every):
-        """Entry point for a synchronous os action (system call).
-
-        Arguments:
-        graph      -- the system graph
-        state      -- the current system state (see the State class)
-        cpu_id     -- the CPU where the system call occurs
-        categories -- interpret only specific system calls (for performance)
-
-        Return:
-        The follow up state.
-        """
-        raise NotImplementedError()
-
-    @staticmethod
-    def schedule(state, cpus=None):
-        """Schedule the current state.
-
-        Arguments:
-        state -- the current system state
-        cpus  -- a list of cpu_ids, defaults to all CPUs
-        """
         raise NotImplementedError()