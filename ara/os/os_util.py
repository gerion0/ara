import os.path
import typing
import dataclasses
import pyllco

from typing import Tuple, Set

from ara.graph import SyscallCategory as _SyscallCategory, SigType as _SigType
from ara.graph import CFType as _CFType, CFGView as _CFGView

from .os_base import ExecState

# from ara.util import get_logger
# logger = get_logger("OS_UTIL")
<<<<<<< HEAD

def syscall(*args, categories=None, signature=None, aliases=None):
    if categories is None:
        categories = {_SyscallCategory.undefined}
    if signature is None:
        signature = tuple()
    if aliases is None:
        aliases = []
    outer_categories = categories
    outer_signature = signature
    outer_aliases = aliases

    def wrap(func, categories=outer_categories, signature=outer_signature,
             aliases=outer_aliases):
        func.syscall = True
        func.categories = categories
        func.signature = signature
        func.aliases = aliases
        func = staticmethod(func)
        return func
=======
>>>>>>> fe8fc833


class UnsuitableArgumentException(Exception):
    """The argument contains a value that is not suitable."""


@dataclasses.dataclass(frozen=True)
class UnknownArgument:
    """A wrapper class to indicate that an argument cannot be found.

    The specific reason is stored in the exception.
    """
    exception: Exception
    value: pyllco.Value

    def __bool__(self):
        """Allow `if self:`"""
        return False


def is_llvm_type(ty):
    return getattr(ty, '__module__', None) == pyllco.__name__


def get_argument(value, arg):
    """Retrieve an interpreted argument.

    Arguments:
    value -- LLVM raw value
    arg   -- Argument for this value
    """
    def check_ty(lvalue, ty):
        if ty == typing.Any or type(lvalue) == ty:
            return lvalue
        else:
            raise UnsuitableArgumentException(f"Value type {type(lvalue)} does not match wanted type {ty}.")

    if arg.ty != typing.Any and issubclass(arg.ty, pyllco.Value):
        return check_ty(value.value, arg.ty)
    if arg.ty != typing.Any and arg.hint == _SigType.instance:
        return check_ty(value.value, arg.ty)
    if arg.raw_value:
        return value
    if value is None:
        return None
    if isinstance(value.value, pyllco.ConstantPointerNull):
        check_ty(value.value, arg.ty)
        return "nullptr"
    if isinstance(value.value, pyllco.Constant):
        return check_ty(value.value.get(attrs=value.attrs), arg.ty)
    raise UnsuitableArgumentException("Value cannot be interpreted as Python value")


@dataclasses.dataclass
class Argument:
    """Class that captures an argument.

    name must be given. It is the field name of the args argument.
    If hint is SigType.symbol or SigType.instance raw_value is automatically
    true.
    """
    name: str
    ty: typing.Any = typing.Any
    # WARNING: raw_value must come _before_ hint, since hint modifies raw_value
    raw_value: bool = False
    hint: _SigType = _SigType.value

    def get_hint(self) -> _SigType:
        return self._hint

    def set_hint(self, nhint: _SigType):
        if nhint in [_SigType.symbol, _SigType.instance]:
            self.raw_value = True
        self._hint = nhint
Argument.hint = property(Argument.get_hint, Argument.set_hint)
Arg = Argument


def set_next_abb(state, cpu_id):
    """Set the CPU specified with cpu_id to the next abb.

    Note: Call this functions on syscalls only.
    """
    lcfg = _CFGView(state.cfg, efilt=state.cfg.ep.type.fa == _CFType.lcf)
    cpu = state.cpus[cpu_id]
    for idx, next_abb in enumerate(lcfg.vertex(cpu.abb).out_neighbors()):
        if idx > 1:
            raise RuntimeError("A syscall must not have more than one successor.")
        cpu.abb = next_abb
        cpu.exec_state = ExecState.from_abbtype(state.cfg.vp.type[next_abb])


class SysCall:
    """Defines a system call.

    A system call consists of a several attributes:
    1. func_body: The function that is called to interpret this system call.
    2. categories: The categories of this system call.
    3. signature: The arguments of the system call.

    A Syscall objects acts like a (static) function and can be called.
    """

    def __init__(self, func_body, categories, has_time, signature, custom_control_flow, aliases):
        # visible attributes
        self.syscall = True
        self.categories = categories
        self.has_time = has_time
        self._func = func_body
        self._signature = signature
        self._ccf = custom_control_flow
        self.aliases = aliases

    def __get__(self, obj, objtype=None):
        """Simulate bound descriptor access. However a systemcall acts like a
        static method so just return itself here."""
        return self

    def __call__(self, graph, state, cpu_id):
        """Interpret the system call.

        In principal, this function performs a value analysis, then calls
        func_body with the retrieved arguments, takes a new state back from
        func_body and follows the normal control flow patterns if wanted.

        In particular func_body is called with this arguments:
        graph  -- the system graph
        state  -- the OS state
        cpu_id -- the cpu_id that should be interpreted
        args   -- A special args object, that contains the retrieved arguments.
                  It has as fields the attribute names that are given by the
                  Argument tuple.
        va     -- The value analyzer.

        Arguments:
        graph  -- the graph object
        state  -- the OS state
        cpu_id -- the cpu_id that should be interpreted
        """

        if _SyscallCategory.undefined in self.categories:
            raise NotImplementedError(f"{self._func.__name__} is only a stub.")

        # avoid dependency conflicts, therefore import dynamically
        from ara.steps import get_native_component
        ValueAnalyzer = get_native_component("ValueAnalyzer")
        ValuesUnknown = get_native_component("ValuesUnknown")

        va = ValueAnalyzer(graph)

        # copy the original state
        new_state = state.copy()

        fields = []
        values = []

        abb = new_state.cpus[cpu_id].abb
        callpath = new_state.cpus[cpu_id].call_path

        # retrieve arguments
        for idx, arg in enumerate(self._signature):
            fields.append((arg.name, arg.ty))
            hint = arg.hint
            if arg.hint == _SigType.instance:
                hint = _SigType.symbol
            try:
                result = va.get_argument_value(abb, idx,
                                               callpath=callpath,
                                               hint=hint)
            except ValuesUnknown as e:
                values.append(UnknownArgument(exception=e, value=None))
                continue
            try:
                values.append(get_argument(result, arg))
            except (UnsuitableArgumentException, pyllco.InvalidValue) as e:
                values.append(UnknownArgument(exception=e, value=result))

        # repack into dataclass
        Arguments = dataclasses.make_dataclass('Arguments', fields)
        args = Arguments(*values)

        # syscall specific handling
        new_states = self._func(graph, new_state, cpu_id, args, va)
        assert new_states is not None, "The syscall does not return anything."

        # few syscalls return multiple follow up states, so wrap everythin
        # into a list, if not already done
        if not isinstance(new_states, list):
            new_states = [new_states]

        # add standard control flow successors if wanted
        if not self._ccf:
            for new_state in new_states:
                set_next_abb(new_state, cpu_id)

        return new_states


def syscall(*args,
            categories: Tuple[_SyscallCategory] = None,
            signature: Tuple[Argument] = None,
            has_time: bool = False,
            custom_control_flow: bool = False,
            aliases: Set[str] = None):
    """System call decorator. Changes a function into a system call.

    Returns a Syscall object. See it's documentation for more information.

    Arguments:
    categories          -- Categories of the system call
    signature           -- Specification of all system call arguments
    has_time            -- The syscall handling needs time (e.g. taking a spinlock)
    custom_control_flow -- Does this system call alter the control flow?
    aliases             -- Alias names of the syscall
    """
    if categories is None:
        categories = {_SyscallCategory.undefined}
    if signature is None:
        signature = []
    if aliases is None:
        aliases = []

    outer_categories = categories
    outer_signature = signature
    outer_has_time = has_time
    outer_ccf = custom_control_flow
    outer_aliases = aliases

    def wrap(func, categories=outer_categories, signature=outer_signature,
             has_time=outer_has_time, custom_control_flow=outer_ccf, aliases=outer_aliases):
        wrapper = SysCall(func, categories, has_time, signature, custom_control_flow, aliases)
        return wrapper

    if len(args) == 1 and callable(args[0]):
        # decorator was called without keyword arguments, first argument is the
        # function, return a replacement function for the decorated function
        func = wrap(args[0], categories, signature, has_time, custom_control_flow, aliases)
        return func

    # decorator was called with keyword arguments, the returned function is
    # called with the decorated function and its result replaces the decorated
    # function
    return wrap


def assign_id(instances, instance):
    """Assign the shortest unique prefix ID to instance.

    This function uses instance.get_maximal_id() to assign the shortest unique
    prefix ID to this instance. If other instance IDs needs update they are
    updated.

    Example:
        Instance | ID  | Maximal ID
        ---------|-----|-----------
        I1       | 1.2 | 1.2.3.4
        I2       | 2   | 2.1.1
        I3       | 1.3 | 1.3.1.2.1

    Now Instance I4 with the maximal ID 1.3.1.1.1 should be added. The algorithm
    then assigns the ID 1.3.1.1 to I4 and 1.3.1.2 to I3.
    """
    other_ids = [(instances.vp.id[x].split('.'), x)
                 for x in instances.vertices()
                 if x != instance]

    target_id = instances.vp.obj[instance].get_maximal_id().split('.')

    longest = 0
    must_be_longer = None
    for other_id, inst in other_ids:
        prefix = os.path.commonprefix([target_id, other_id])
        assert prefix != target_id, "Cannot find a unique id."
        longest = max(longest, len(prefix))
        if len(prefix) == len(other_id):
            assert must_be_longer is None, "Something went wrong."
            must_be_longer = inst

    if must_be_longer:
        other_id = instances.vp.obj[must_be_longer].get_maximal_id().split('.')
        prefix = os.path.commonprefix([target_id, other_id])
        assert prefix != target_id and prefix != other_id, "Cannot find a unique id."
        longest = len(prefix)
        instances.vp.id[must_be_longer] = '.'.join(other_id[:longest+1])

    instances.vp.id[instance] = '.'.join(target_id[:longest+1])


def find_return_value(abb, callpath, va):
    """Try to retrieve the best possible return value.

    The function first get the raw return value (the next store) and try to
    follow it back to the original value.

    Arguments:
    abb      -- The call instruction which return value should be retrieved.
    callpath -- The call context.
    va.      -- A ValueAnalyzer instance.

    Returns a ValueAnalyzerResult with empty attrs.
    """
    from ara.steps import get_native_component
    ValuesUnknown = get_native_component("ValuesUnknown")
    ValueAnalyzerResult = get_native_component("ValueAnalyzerResult")

    ret_val = va.get_return_value(abb, callpath=callpath)
    try:
        return va.get_memory_value(ret_val, callpath=callpath)
    except ValuesUnknown:
        return ValueAnalyzerResult(ret_val, [], None, callpath)


def connect_instances(instance_graph, src, tgt, abb, label, ty=None):
    src = instance_graph.vertex(src)
    tgt = instance_graph.vertex(tgt)
    existing = instance_graph.edge(src, tgt)
    if existing and instance_graph.ep.syscall[existing] == abb:
        return

    e = instance_graph.add_edge(src, tgt)
    instance_graph.ep.syscall[e] = abb
    instance_graph.ep.label[e] = label
    if ty:
        instance_graph.ep.type[e] = ty


def connect_from_here(state, cpu_id, tgt, label, ty=None):
    cpu = state.cpus[cpu_id]
    connect_instances(state.instances, cpu.control_instance, tgt,
                      cpu.abb, label, ty=ty)


def find_instance_node(instances, obj):
    for ins in instances.vertices():
        if instances.vp.obj[ins] is obj:
            return ins
    raise RuntimeError("Instance could not be found.")<|MERGE_RESOLUTION|>--- conflicted
+++ resolved
@@ -12,29 +12,6 @@
 
 # from ara.util import get_logger
 # logger = get_logger("OS_UTIL")
-<<<<<<< HEAD
-
-def syscall(*args, categories=None, signature=None, aliases=None):
-    if categories is None:
-        categories = {_SyscallCategory.undefined}
-    if signature is None:
-        signature = tuple()
-    if aliases is None:
-        aliases = []
-    outer_categories = categories
-    outer_signature = signature
-    outer_aliases = aliases
-
-    def wrap(func, categories=outer_categories, signature=outer_signature,
-             aliases=outer_aliases):
-        func.syscall = True
-        func.categories = categories
-        func.signature = signature
-        func.aliases = aliases
-        func = staticmethod(func)
-        return func
-=======
->>>>>>> fe8fc833
 
 
 class UnsuitableArgumentException(Exception):
