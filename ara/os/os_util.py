--- conflicted
+++ resolved
@@ -8,12 +8,6 @@
 from typing import Tuple, Set
 
 from ara.graph import SyscallCategory as _SyscallCategory, SigType as _SigType
-<<<<<<< HEAD
-from ara.graph import CFType as _CFType
-from ara.util import get_logger
-
-logger = get_logger("os_util.py")
-=======
 from ara.graph import CFType as _CFType, CFGView as _CFGView
 
 from .os_base import ExecState
@@ -56,7 +50,6 @@
         max_id_components = list(map(lambda obj_name: getattr(self, obj_name), self.wanted_attrs))
         max_id_components.append(self.__class__.__name__)
         return '.'.join(map(str, max_id_components))
->>>>>>> 6e373b85
 
 class UnsuitableArgumentException(Exception):
     """The argument contains a value that is not suitable."""
@@ -115,16 +108,9 @@
     value -- LLVM raw value
     arg   -- Argument for this value
     """
-<<<<<<< HEAD
-    tys_allowed = arg.ty if isinstance(arg.ty, list) else [arg.ty]
-    if not typing.Any in tys_allowed:
-        if type(value.value) in tys_allowed:
-            return value.value
-=======
     def check_ty(lvalue, ty):
         if ty == typing.Any or type(lvalue) == ty:
             return lvalue
->>>>>>> 6e373b85
         else:
             raise UnsuitableArgumentException(f"Value type {type(lvalue)} does not match wanted type {ty}.")
 
@@ -140,16 +126,7 @@
         check_ty(value.value, arg.ty)
         return "nullptr"
     if isinstance(value.value, pyllco.Constant):
-<<<<<<< HEAD
-        try:
-            return value.value.get(attrs=value.attrs)
-        except pyllco.InvalidValue:
-            return None
-        except NotImplementedError as not_imp_error:
-            raise UnsuitableArgumentException(f"NotImplementedError in pyllco: {not_imp_error}")
-=======
         return check_ty(value.value.get(attrs=value.attrs), arg.ty)
->>>>>>> 6e373b85
     raise UnsuitableArgumentException("Value cannot be interpreted as Python value")
 
 
@@ -204,14 +181,14 @@
     A Syscall objects acts like a (static) function and can be called.
     """
 
-<<<<<<< HEAD
-    def __init__(self, func_body, categories, signature, custom_control_flow, aliases, name, is_stub, signal_safe):
+    def __init__(self, func_body, categories, has_time, signature, custom_control_flow, aliases, name, is_stub, signal_safe):
         # visible attributes
         self.syscall = True
         self.categories = categories
         self.aliases = aliases
         self._func = func_body
         self._signature = signature
+        self.has_time = has_time
         self._ccf = custom_control_flow
         self.name = name if name != None else func_body.__name__
         self.is_stub = is_stub
@@ -220,28 +197,13 @@
     def get_name(self):
         """Returns the name of the syscall function."""
         return self.name
-=======
-    def __init__(self, func_body, categories, has_time, signature, custom_control_flow, aliases):
-        # visible attributes
-        self.syscall = True
-        self.categories = categories
-        self.has_time = has_time
-        self._func = func_body
-        self._signature = signature
-        self._ccf = custom_control_flow
-        self.aliases = aliases
->>>>>>> 6e373b85
 
     def __get__(self, obj, objtype=None):
         """Simulate bound descriptor access. However a systemcall acts like a
         static method so just return itself here."""
         return self
 
-<<<<<<< HEAD
-    def __call__(self, graph, abb, state, sig_offest=0):
-=======
-    def __call__(self, graph, state, cpu_id):
->>>>>>> 6e373b85
+    def __call__(self, graph, state, cpu_id, sig_offset=0):
         """Interpret the system call.
 
         In principal, this function performs a value analysis, then calls
@@ -258,18 +220,12 @@
         va     -- The value analyzer.
 
         Arguments:
-<<<<<<< HEAD
         graph       -- the graph object
-        abb         -- the abb ob the system call
         state       -- the OS state
+        cpu_id      -- the cpu_id that should be interpreted
         sig_offset  -- offset at which position the signature for the syscall function starts.
                        The default value is 0. Do not set this value unless you have at least 
                        one argument at the beginning that does not belong to the syscall signature.
-=======
-        graph  -- the graph object
-        state  -- the OS state
-        cpu_id -- the cpu_id that should be interpreted
->>>>>>> 6e373b85
         """
 
         if _SyscallCategory.undefined in self.categories:
@@ -298,49 +254,8 @@
             hint = arg.hint
             if arg.hint == _SigType.instance:
                 hint = _SigType.symbol
-<<<<<<< HEAD
-
             try:
-                value, attrs, offset = va.get_argument_value(abb, idx + sig_offest,
-                                                callpath=state.call_path,
-                                                hint=hint)
-                
-                # TODO, ignore offset for now
-                
-            except ValuesUnknown as va_unknown_exc:
-                # Do not throw warning if an optional argument is not applied:
-                if not (arg.optional and str(va_unknown_exc) == "Argument number is too big."):
-                    logger.warning(f"{self.name}(): ValueAnalyzer could not get argument {arg.name}. Exception: \"{va_unknown_exc}\"")
-                values.append(None)
-                fields.append(arg.name)
-                continue
-
-            llvm_value = LLVMRawValue(value=value, attrs=attrs)
-            try:
-                extracted_value = get_argument(llvm_value, arg)
-            except UnsuitableArgumentException as uns_arg_exc:
-                logger.warning(f"{self.name}(): Extracted value of argument {arg.name} has wrong type. Exception: \"{uns_arg_exc}\"")
-                values.append(None)
-                fields.append(arg.name)
-                continue
-
-            values.append(extracted_value)
-
-            # identify the type of arg.ty that matched
-            arg_single_ty = None
-            if isinstance(arg.ty, list):
-                if typing.Any in arg.ty:
-                    arg_single_ty = typing.Any
-                else:
-                    arg_single_ty_index = arg.ty.index(type(extracted_value))
-                    arg_single_ty = arg.ty[arg_single_ty_index]
-            else:
-                arg_single_ty = arg.ty
-
-            fields.append((arg.name, arg_single_ty))
-=======
-            try:
-                result = va.get_argument_value(abb, idx,
+                result = va.get_argument_value(abb, idx + sig_offset,
                                                callpath=callpath,
                                                hint=hint)
             except ValuesUnknown as e:
@@ -350,32 +265,12 @@
                 values.append(get_argument(result, arg))
             except (UnsuitableArgumentException, pyllco.InvalidValue) as e:
                 values.append(UnknownArgument(exception=e, value=result))
->>>>>>> 6e373b85
 
         # repack into dataclass
         Arguments = dataclasses.make_dataclass('Arguments', fields)
         args = Arguments(*values)
 
         # syscall specific handling
-<<<<<<< HEAD
-        new_state = self._func(graph, abb, state, args, va)
-
-        # write instances back for SOCs if they are handled via argument
-        # pointers
-        if _SyscallCategory.create in self.categories:
-            for idx, arg in enumerate(self._signature):
-                if arg.hint != _SigType.instance:
-                    continue
-                sys_obj = getattr(args, dataclasses.fields(args)[idx].name)
-                # Only assign this instance if it is changed.
-                if values[idx] != None and (not sys_obj is values[idx]):
-                    try:
-                        va.assign_system_object(abb, sys_obj,
-                                                callpath=state.call_path,
-                                                argument_nr=idx+sig_offest)
-                    except ValuesUnknown as va_unknown_exc:
-                        logger.warning(f"{self.name}(): ValueAnalyzer could not assign Instance to argument pointer {arg.name} in signature. Exception: \"{va_unknown_exc}\"") 
-=======
         new_states = self._func(graph, new_state, cpu_id, args, va)
         assert new_states is not None, "The syscall does not return anything."
 
@@ -383,7 +278,6 @@
         # into a list, if not already done
         if not isinstance(new_states, list):
             new_states = [new_states]
->>>>>>> 6e373b85
 
         # add standard control flow successors if wanted
         if not self._ccf:
@@ -396,17 +290,12 @@
 def syscall(*args,
             categories: Tuple[_SyscallCategory] = None,
             signature: Tuple[Argument] = None,
-<<<<<<< HEAD
+            has_time: bool = False,
             custom_control_flow: bool = False,
             aliases: Tuple[str] = None,
             name: str = None,
             is_stub: bool = False,
             signal_safe: bool = False):
-=======
-            has_time: bool = False,
-            custom_control_flow: bool = False,
-            aliases: Set[str] = None):
->>>>>>> 6e373b85
     """System call decorator. Changes a function into a system call.
 
     Returns a Syscall object. See it's documentation for more information.
@@ -416,15 +305,11 @@
     signature           -- Specification of all system call arguments
     has_time            -- The syscall handling needs time (e.g. taking a spinlock)
     custom_control_flow -- Does this system call alter the control flow?
-<<<<<<< HEAD
     aliases             -- Alias names of the system call.
     name                -- The name of the syscall. 
                            If not set, the name of the syscalls equals the name of the decorated function.
     is_stub             -- Set this to True if the syscall is not implemented and only a Stub.
     signal_safe         -- Is it safe to call the syscall in a signal handler? (default: False)
-=======
-    aliases             -- Alias names of the syscall
->>>>>>> 6e373b85
     """
     if categories is None:
         categories = {_SyscallCategory.undefined}
@@ -434,37 +319,24 @@
         aliases = []
 
     outer_categories = categories
+    outer_has_time = has_time
     outer_signature = signature
-<<<<<<< HEAD
     outer_aliases = aliases
     outer_ccf = custom_control_flow
     outer_name = name
     outer_is_stub = is_stub
     outer_signal_safe = signal_safe
 
-    def wrap(func, categories=outer_categories, signature=outer_signature,
+    def wrap(func, categories=outer_categories, has_time=outer_has_time, signature=outer_signature,
              custom_control_flow=outer_ccf, aliases=outer_aliases, name=outer_name, 
              is_stub=outer_is_stub, signal_safe=outer_signal_safe):
-        wrapper = SysCall(func, categories, signature, custom_control_flow, aliases, name, is_stub, signal_safe)
-=======
-    outer_has_time = has_time
-    outer_ccf = custom_control_flow
-    outer_aliases = aliases
-
-    def wrap(func, categories=outer_categories, signature=outer_signature,
-             has_time=outer_has_time, custom_control_flow=outer_ccf, aliases=outer_aliases):
-        wrapper = SysCall(func, categories, has_time, signature, custom_control_flow, aliases)
->>>>>>> 6e373b85
+        wrapper = SysCall(func, categories, has_time, signature, custom_control_flow, aliases, name, is_stub, signal_safe)
         return wrapper
 
     if len(args) == 1 and callable(args[0]):
         # decorator was called without keyword arguments, first argument is the
         # function, return a replacement function for the decorated function
-<<<<<<< HEAD
-        func = wrap(args[0], categories, signature, custom_control_flow, aliases, name, is_stub, signal_safe)
-=======
-        func = wrap(args[0], categories, signature, has_time, custom_control_flow, aliases)
->>>>>>> 6e373b85
+        func = wrap(args[0], categories, has_time, signature, custom_control_flow, aliases, name, is_stub, signal_safe)
         return func
 
     # decorator was called with keyword arguments, the returned function is
