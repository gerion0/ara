<<<<<<< HEAD
"""Manages all steps.

In principal, there are two different concepts:

- The list of available steps
  A list of step classes that exists.

- The list of steps that should be executed
  A list of executions (StepEntry). Every execution has a linked name
  (key: name) and a UUID (unique for each execution). When they should be
  executed a Step instance is assigned to them together with its config.
  See StepManager._execute_steps_with_deps for the actual code.
"""
import json
import time
import uuid

from typing import List
from dataclasses import dataclass
from collections import defaultdict

import traceback

from .util import get_logger, get_logger_manager, LEVEL
from .steps import provide_steps
from .steps.step import Step
from .graph import Graph

from .steps.util import raise_and_error as rae, current_step

@dataclass
class Config:
    """Aggregate type for program configuration"""
    program: dict
    extra: dict


@dataclass
class StepEntry:
    """Store all step relevant data."""
    name: str
    uuid: uuid.UUID
    explicit: bool # was this step triggered by the user or by chain_step?
    step: Step = None
    runtime: float = None
    all_config: dict = None
    local_config: dict = None


def get_uuid(step_name):
    """Assign a unique id a step with given name."""
    try:
        get_uuid.counter += 1
    except AttributeError:
        get_uuid.counter = -1
    suuid = uuid.uuid3(uuid.NAMESPACE_DNS, f'{step_name}.{get_uuid.counter}')
    return suuid


class StepManagerException(Exception):
    """An exception occured in stepmanager.StepManager."""


class StepManager:
    """Manages all steps.

    Knows about all steps and can execute them in correct order.
    Usage: Construct one instance of StepManager and then call execute()
    with a list of step that should be executed.
    """

    def __init__(self, g: Graph, provides=provide_steps):
        """Construct a StepManager.

        Arguments:
        g            -- the system graph

        Keyword arguments:
        provides -- An optional provides function to announce the passes to
                    StepManager
        """
        self._graph = g
        self._steps = {}
        self._log = get_logger(self.__class__.__name__)
        for step in provides():
            self._steps[step.get_name()] = step
        self._execute_chain = None
        self._config = None
        self._step_history = []
        self._chained_steps = defaultdict(set)
        self._last_step_trace = None

    def clear_history(self):
        self._step_history = []

    def get_history(self):
        return self._step_history

    def _make_step_entry(self, step, explicit=False):
        """Make a StepEntry of a step dict."""
        assert "name" in step, "step without name given."
        uuid = step.get('uuid', get_uuid(step['name']))
        se = StepEntry(name=step["name"], uuid=uuid, explicit=explicit)
        se.local_config = {k: v for k, v in step.items() if (k != "name" and
                                                             k != "uuid")}
        return se

    def _apply_logger_config(self, config):
        """Apply extra logger config to ARA."""
        if 'logger' in config:
            log_levels = config['logger']
            # remove step entries
            for step in self._steps.keys():
                if step in log_levels:
                    self._log.warn("Processing config 'logger': "
                                   f"'{step}' is forbidden. It is a step and "
                                   "will be ignored.")
                    log_levels.pop(step)
            log_levels = dict([(key, LEVEL[lvl])
                               for key, lvl in log_levels.items()])
            get_logger_manager().set_logger_levels(log_levels)

    def _emit_runtime_stats(self, data, stats_format, stats_file, dump_prefix):
        """Output runtime statistics."""
        # formatting
        data = [(x.name, str(x.uuid), x.runtime) for x in data]
        if stats_format == 'json':
            stats_string = json.dumps(data)
        elif stats_format == 'human':
            sn = 'Step name'
            sn_len = max([len(x[0]) for x in data + [sn]])
            stats_string = f'{sn:<{sn_len}} UUID' + 33 * ' ' + 'Runtime\n'
            for s_name, s_uuid, rtime in data:
                stats_string += f'{s_name:<{sn_len}} {s_uuid} {rtime:0.2f}s\n'
        else:
            assert False, "This should be unreachable."

        # output
        if stats_file == 'dump':
            file_name = dump_prefix.replace('{step_name}', 'ARA')
            file_name = file_name.replace('{uuid}', '-')
            ending = {'human': '.txt', 'json': '.json'}[stats_format]
            with open(file_name + 'runtime_stats' + ending, 'w') as f:
                f.write(stats_string)
        elif stats_file == 'logger':
            for line in stats_string.split('\n'):
                self._log.info(line)

    def _get_config(self, step):
        """
        Takes a StepEntry and applies the global, extra and step config to
        it.
        """
        step_opts = [x.get_name() for x in self._steps[step.name].options()]
        step_config = self._config.extra.get(step.name, {})
        config = {**self._config.program, **step_config, **step.local_config}
        config = dict(filter(lambda e: e[0] in step_opts, config.items()))
        return config

    @staticmethod
    def _make_history_dict(step_history):
        """Reformat step_history to a dict."""
        return [{"name": x.name,
                 "uuid": str(x.uuid),
                 "config": x.all_config} for x in step_history]

    def _execute_steps_with_deps(self, step_history):
        """
        Execute all steps from self._execute_chain including its dependencies.
        Stores the history within step_history.
        """
        while self._execute_chain:
            current = self._execute_chain[-1]

            self._log.debug("Beginning execution of "
                            f"{current.name} (UUID: {current.uuid}).")

            # initialize step
            if current.step is None:
                if current.name not in self._steps:
                    rae(self._log, f"Step {current.name} does not exist",
                        exception=StepManagerException)
                step_inst = self._steps[current.name](self._graph, self)
                current.step = step_inst
            current_step.set_wrappee(current.step)

            # apply config
            current.all_config = self._get_config(current)
            self._log.debug(f"Apply config: {current.all_config}")
            current.step.apply_config(current.all_config)

            # dependency handling
            d_hist = self._make_history_dict(step_history)
            dependencies = current.step.get_dependencies(d_hist)
            if dependencies:
                self._log.debug(f"Step has dependencies: {dependencies}")
                dependency = dependencies[0]
                self._execute_chain.append(self._make_step_entry(dependency))
                continue

            d_hist = self._make_history_dict(step_history)
            if current.explicit or current.step.is_necessary_anymore(d_hist):
                # execution
                self._log.info(
                    f"Execute {current.name} (UUID: {current.uuid})."
                )

                if self._runtime_stats:
                    time_before = time.time()

                current.step.run()

                if self._runtime_stats:
                    time_after = time.time()

                # runtime stats handling
                if self._runtime_stats:
                    current.runtime = time_after - time_before
                    self._log.debug(f"{current.name} had a runtime of "
                                    f"{current.runtime:0.2f}s.")
                step_history.append(current)

                for c_step in self._chained_steps[current_step.get_name()]:
                    self.chain_step(dict(c_step))
            else:
                # skip step
                self._log.debug(f"Skip {current.name} (UUID: {current.uuid}).")

            self._execute_chain.pop()

    def get_step(self, name):
        """Get the step with specified name or None."""
        return self._steps.get(name, None)

    def get_steps(self):
        """Get all available steps as set."""
        return set(self._steps.values())

    def chain_step(self, step_config, after: str = None):
        """Insert step into the chain.

        Potential dependencies are queued before the new step. However, if the
        dependencies were already executed, they are skipped.

        step_config is a step dict exactly as the extra_config configuration.

        If after is not set, the step will be chained exactly after the current
        step. If after is set to a step name, the new step will be executed
        after every execution of the specified step. It is not guaranteed that
        it will be executed immediately after the specified step.
        """
        if self._execute_chain is None:
            raise StepManagerException(
                "chain_step cannot be called when no step is running."
            )

        if after:
            self._log.debug(f"Step {step_config} was requested after {after}.")
            self._chained_steps[after].add(frozenset(step_config.items()))
            return

        self._log.debug(f"A new step was requested {step_config}")
        self._execute_chain.insert(-1, self._make_step_entry(step_config,
                                                             explicit=True))

    def change_global_config(self, new_config):
        """Apply a new global config.

        This must be called within an execution chain.

        Arguments:
        new_config -- new global config
        """
        assert self._execute_chain is not None
        assert self._config is not None
        self._config.program = {**self._config.program, **new_config}

    def get_execution_id(self):
        """Get UUID of currently executing step."""
        if self._execute_chain:
            return self._execute_chain[-1].uuid
        return None

    def get_execution_chain(self):
        """Returns the Execution Chain"""
        if self._execute_chain:
            return self._execute_chain
        return []

    def execute(self, program_config, extra_config, esteps: List[str]):
        """Executes all steps in correct order.

        Arguments:
        program_config -- global program configuration
        extra_config   -- extra step configuration
        esteps         -- list of steps to execute. The elements are strings
                          that matches the ones returned by step.get_name().
        """

        self.init_execution(program_config, extra_config, esteps)
        self._execute_steps_with_deps(self._step_history)
        self.finish_execution(program_config)

    def init_execution(self, program_config, extra_config, esteps: List[str]):
        """Initialises the execution."""
        self._apply_logger_config(extra_config)

        # get a list of steps, either from extra_config or esteps
        # output is a list of dicts with at least UUID and name key.
        ecsteps = extra_config.get("steps", None)
        steps = []
        if ecsteps:
            assert esteps is None
            for step in ecsteps:
                if isinstance(step, dict):
                    nstep = step
                else:
                    nstep = {"name": step}
                nstep['uuid'] = get_uuid(nstep['name'])
                steps.append(nstep)
        elif esteps:
            for step in esteps:
                steps.append({"name": step,
                              "uuid": get_uuid(step)})

        if not steps:
            self._log.warning("No steps to execute.")
            return

        if "steps" in extra_config:
            del extra_config["steps"]

        config = Config(program=program_config, extra=extra_config)

        # extract the step manager specific config
        self._runtime_stats = program_config['runtime_stats']

        self._execute_chain = [self._make_step_entry(step, explicit=True)
                               for step in reversed(steps)]
        self._config = config

    def finish_execution(self, program_config):
        """Finishes the execution.

        """
        runtime_stats_file = program_config['runtime_stats_file']
        runtime_stats_format = program_config['runtime_stats_format']
        dump_prefix = program_config['dump_prefix']

        self._config = None
        self._execute_chain = None

        if self._runtime_stats:
            self._emit_runtime_stats(self._step_history, runtime_stats_format,
                                     runtime_stats_file, dump_prefix)

    def is_next_step_traceable(self):
        """ Returns true if the next step in the execution chain supports tracing of its algorithm."""
        next_step_entry = self._execute_chain[-1]
        if next_step_entry.step is None or not hasattr(next_step_entry.step, "is_traceable"):
            return False

        return self._execute_chain[-1].step.is_traceable()

    def get_trace(self):
        """ Returns the trace of the last step ran."""
        return self._last_step_trace

    def step(self):

        try:

            current = self._execute_chain[-1]

            current_traceable = self.is_next_step_traceable()

            self._last_step_trace = None

            self._log.debug("Beginning execution of "
                            f"{current.name} (UUID: {current.uuid}).")

            # initialize step
            if current.step is None:
                if current.name not in self._steps:
                    rae(self._log, f"Step {current.name} does not exist",
                        exception=StepManagerException)
                step_inst = self._steps[current.name](self._graph, self)
                current.step = step_inst
            current_step.set_wrappee(current.step)

            # apply config
            current.all_config = self._get_config(current)
            self._log.debug(f"Apply config: {current.all_config}")
            current.step.apply_config(current.all_config)

            # dependency handling
            d_hist = self._make_history_dict(self._step_history)
            dependencies = current.step.get_dependencies(d_hist)
            if dependencies:
                self._log.debug(f"Step has dependencies: {dependencies}")
                dependency = dependencies[0]
                self._execute_chain.append(self._make_step_entry(dependency))
                return 1 # previously continue,

            d_hist = self._make_history_dict(self._step_history)
            if current.explicit or current.step.is_necessary_anymore(d_hist):
                # execution
                self._log.info(
                    f"Execute {current.name} (UUID: {current.uuid})."
                )

                if self._runtime_stats:
                    time_before = time.time()

                current.step.run()

                if self._runtime_stats:
                    time_after = time.time()

                if current_traceable:
                    self._last_step_trace = current.step.trace

                # runtime stats handling
                if self._runtime_stats:
                    current.runtime = time_after - time_before
                    self._log.debug(f"{current.name} had a runtime of "
                                    f"{current.runtime:0.2f}s.")
                self._step_history.append(current)

            else:
                # skip step
                self._log.debug(f"Skip {current.name} (UUID: {current.uuid}).")

            self._execute_chain.pop()

        except Exception as e:
            print(e)
            print(traceback.format_exc())

        return 0
=======
"""Manages all steps.

In principal, there are two different concepts:

- The list of available steps
  A list of step classes that exists.

- The list of steps that should be executed
  A list of executions (StepEntry). Every execution has a linked name
  (key: name) and a UUID (unique for each execution). When they should be
  executed a Step instance is assigned to them together with its config.
  See StepManager._execute_steps_with_deps for the actual code.
"""
import json
import time
import uuid

from typing import List
from dataclasses import dataclass
from collections import defaultdict

from .util import get_logger, get_logger_manager, LEVEL
from .steps import provide_steps
from .steps.step import Step
from .graph import Graph

from .steps.util import raise_and_error as rae, current_step

@dataclass
class Config:
    """Aggregate type for program configuration"""
    program: dict
    extra: dict


@dataclass
class StepEntry:
    """Store all step relevant data."""
    name: str
    uuid: uuid.UUID
    explicit: bool # was this step triggered by the user or by chain_step?
    step: Step = None
    runtime: float = None
    all_config: dict = None
    local_config: dict = None


def get_uuid(step_name):
    """Assign a unique id a step with given name."""
    try:
        get_uuid.counter += 1
    except AttributeError:
        get_uuid.counter = -1
    suuid = uuid.uuid3(uuid.NAMESPACE_DNS, f'{step_name}.{get_uuid.counter}')
    return suuid


class StepManagerException(Exception):
    """An exception occured in stepmanager.StepManager."""


class StepManager:
    """Manages all steps.

    Knows about all steps and can execute them in correct order.
    Usage: Construct one instance of StepManager and then call execute()
    with a list of step that should be executed.
    """

    def __init__(self, g: Graph, provides=provide_steps):
        """Construct a StepManager.

        Arguments:
        g            -- the system graph

        Keyword arguments:
        provides -- An optional provides function to announce the passes to
                    StepManager
        """
        self._graph = g
        self._steps = {}
        self._log = get_logger(self.__class__.__name__)
        for step in provides():
            self._steps[step.get_name()] = step
        self._execute_chain = None
        self._config = None
        self._step_history = []
        self._chained_steps = defaultdict(set)

    def clear_history(self):
        self._step_history = []

    def get_history(self):
        return self._step_history

    def _make_step_entry(self, step, explicit=False):
        """Make a StepEntry of a step dict."""
        assert "name" in step, "step without name given."
        uuid = step.get('uuid', get_uuid(step['name']))
        se = StepEntry(name=step["name"], uuid=uuid, explicit=explicit)
        se.local_config = {k: v for k, v in step.items() if (k != "name" and
                                                             k != "uuid")}
        return se

    def _apply_logger_config(self, config):
        """Apply extra logger config to ARA."""
        if 'logger' in config:
            log_levels = config['logger']
            # remove step entries
            for step in self._steps.keys():
                if step in log_levels:
                    self._log.warn("Processing config 'logger': "
                                   f"'{step}' is forbidden. It is a step and "
                                   "will be ignored.")
                    log_levels.pop(step)
            log_levels = dict([(key, LEVEL[lvl])
                               for key, lvl in log_levels.items()])
            get_logger_manager().set_logger_levels(log_levels)

    def _emit_runtime_stats(self, data, stats_format, stats_file, dump_prefix):
        """Output runtime statistics."""
        # formatting
        data = [(x.name, str(x.uuid), x.runtime) for x in data]
        if stats_format == 'json':
            stats_string = json.dumps(data)
        elif stats_format == 'human':
            sn = 'Step name'
            sn_len = max([len(x[0]) for x in data + [sn]])
            stats_string = f'{sn:<{sn_len}} UUID' + 33 * ' ' + 'Runtime\n'
            for s_name, s_uuid, rtime in data:
                stats_string += f'{s_name:<{sn_len}} {s_uuid} {rtime:0.2f}s\n'
        else:
            assert False, "This should be unreachable."

        # output
        if stats_file == 'dump':
            file_name = dump_prefix.replace('{step_name}', 'ARA')
            file_name = file_name.replace('{uuid}', '-')
            ending = {'human': '.txt', 'json': '.json'}[stats_format]
            with open(file_name + 'runtime_stats' + ending, 'w') as f:
                f.write(stats_string)
        elif stats_file == 'logger':
            for line in stats_string.split('\n'):
                self._log.info(line)

    def _emit_step_data(self, step_data_output, dump_prefix):
        data = self._graph.step_data
        if step_data_output == 'dump':
            file_name = dump_prefix.replace('{step_name}', 'ARA')
            file_name = file_name.replace('{uuid}', '-')
            file_name += 'step_data.json'
        else:
            file_name = step_data_output
        with open(file_name, 'w') as f:
            json.dump(data, f)
            f.write('\n')

    def _get_config(self, step):
        """
        Takes a StepEntry and applies the global, extra and step config to
        it.
        """
        step_opts = [x.get_name() for x in self._steps[step.name].options()]
        step_config = self._config.extra.get(step.name, {})
        config = {**self._config.program, **step_config, **step.local_config}
        config = dict(filter(lambda e: e[0] in step_opts, config.items()))
        return config

    @staticmethod
    def _make_history_dict(step_history):
        """Reformat step_history to a dict."""
        return [{"name": x.name,
                 "uuid": str(x.uuid),
                 "config": x.all_config} for x in step_history]

    def _execute_steps_with_deps(self, step_history):
        """
        Execute all steps from self._execute_chain including its dependencies.
        Stores the history within step_history.
        """
        while self._execute_chain:
            current = self._execute_chain[-1]

            self._log.debug("Beginning execution of "
                            f"{current.name} (UUID: {current.uuid}).")

            # initialize step
            if current.step is None:
                if current.name not in self._steps:
                    rae(self._log, f"Step {current.name} does not exist",
                        exception=StepManagerException)
                step_inst = self._steps[current.name](self._graph, self)
                current.step = step_inst
            current_step.set_wrappee(current.step)

            # apply config
            current.all_config = self._get_config(current)
            self._log.debug(f"Apply config: {current.all_config}")
            current.step.apply_config(current.all_config)

            # dependency handling
            d_hist = self._make_history_dict(step_history)
            dependencies = current.step.get_dependencies(d_hist)
            if dependencies:
                self._log.debug(f"Step has dependencies: {dependencies}")
                dependency = dependencies[0]
                self._execute_chain.append(self._make_step_entry(dependency))
                continue

            d_hist = self._make_history_dict(step_history)
            if current.explicit or current.step.is_necessary_anymore(d_hist):
                # execution
                self._log.info(
                    f"Execute {current.name} (UUID: {current.uuid})."
                )

                if self._runtime_stats:
                    time_before = time.time()

                current.step.run()

                if self._runtime_stats:
                    time_after = time.time()

                # runtime stats handling
                if self._runtime_stats:
                    current.runtime = time_after - time_before
                    self._log.debug(f"{current.name} had a runtime of "
                                    f"{current.runtime:0.2f}s.")
                step_history.append(current)

                for c_step in self._chained_steps[current_step.get_name()]:
                    self.chain_step(dict(c_step))
            else:
                # skip step
                self._log.debug(f"Skip {current.name} (UUID: {current.uuid}).")

            self._execute_chain.pop()

    def get_step(self, name):
        """Get the step with specified name or None."""
        return self._steps.get(name, None)

    def get_steps(self):
        """Get all available steps as set."""
        return set(self._steps.values())

    def chain_step(self, step_config, after: str = None):
        """Insert step into the chain.

        Potential dependencies are queued before the new step. However, if the
        dependencies were already executed, they are skipped.

        step_config is a step dict exactly as the extra_config configuration.

        If after is not set, the step will be chained exactly after the current
        step. If after is set to a step name, the new step will be executed
        after every execution of the specified step. It is not guaranteed that
        it will be executed immediately after the specified step.
        """
        if self._execute_chain is None:
            raise StepManagerException(
                "chain_step cannot be called when no step is running."
            )

        if after:
            self._log.debug(f"Step {step_config} was requested after {after}.")
            self._chained_steps[after].add(frozenset(step_config.items()))
            return

        self._log.debug(f"A new step was requested {step_config}")
        self._execute_chain.insert(-1, self._make_step_entry(step_config,
                                                             explicit=True))

    def change_global_config(self, new_config):
        """Apply a new global config.

        This must be called within an execution chain.

        Arguments:
        new_config -- new global config
        """
        assert self._execute_chain is not None
        assert self._config is not None
        self._config.program = {**self._config.program, **new_config}

    def get_execution_id(self):
        """Get UUID of currently executing step."""
        if self._execute_chain:
            return self._execute_chain[-1].uuid
        return None

    def execute(self, program_config, extra_config, esteps: List[str]):
        """Executes all steps in correct order.

        Arguments:
        program_config -- global program configuration
        extra_config   -- extra step configuration
        esteps         -- list of steps to execute. The elements are strings
                          that matches the ones returned by step.get_name().
        """
        self._apply_logger_config(extra_config)

        # get a list of steps, either from extra_config or esteps
        # output is a list of dicts with at least UUID and name key.
        ecsteps = extra_config.get("steps", None)
        steps = []
        if ecsteps:
            assert esteps is None
            for step in ecsteps:
                if isinstance(step, dict):
                    nstep = step
                else:
                    nstep = {"name": step}
                nstep['uuid'] = get_uuid(nstep['name'])
                steps.append(nstep)
        elif esteps:
            for step in esteps:
                steps.append({"name": step,
                              "uuid": get_uuid(step)})

        if not steps:
            self._log.warning("No steps to execute.")
            return

        if "steps" in extra_config:
            del extra_config["steps"]

        config = Config(program=program_config, extra=extra_config)

        # extract the step manager specific config
        self._runtime_stats = program_config['runtime_stats']
        runtime_stats_file = program_config['runtime_stats_file']
        runtime_stats_format = program_config['runtime_stats_format']
        dump_prefix = program_config['dump_prefix']
        step_data_output = program_config['step_data']


        self._execute_chain = [self._make_step_entry(step, explicit=True)
                               for step in reversed(steps)]
        self._config = config

        self._execute_steps_with_deps(self._step_history)

        self._config = None
        self._execute_chain = None

        if self._runtime_stats:
            self._emit_runtime_stats(self._step_history, runtime_stats_format,
                                     runtime_stats_file, dump_prefix)
        if step_data_output:
            self._emit_step_data(step_data_output, dump_prefix)
>>>>>>> a9d57ea2
<|MERGE_RESOLUTION|>--- conflicted
+++ resolved
@@ -1,795 +1,440 @@
-<<<<<<< HEAD
-"""Manages all steps.
-
-In principal, there are two different concepts:
-
-- The list of available steps
-  A list of step classes that exists.
-
-- The list of steps that should be executed
-  A list of executions (StepEntry). Every execution has a linked name
-  (key: name) and a UUID (unique for each execution). When they should be
-  executed a Step instance is assigned to them together with its config.
-  See StepManager._execute_steps_with_deps for the actual code.
-"""
-import json
-import time
-import uuid
-
-from typing import List
-from dataclasses import dataclass
-from collections import defaultdict
-
-import traceback
-
-from .util import get_logger, get_logger_manager, LEVEL
-from .steps import provide_steps
-from .steps.step import Step
-from .graph import Graph
-
-from .steps.util import raise_and_error as rae, current_step
-
-@dataclass
-class Config:
-    """Aggregate type for program configuration"""
-    program: dict
-    extra: dict
-
-
-@dataclass
-class StepEntry:
-    """Store all step relevant data."""
-    name: str
-    uuid: uuid.UUID
-    explicit: bool # was this step triggered by the user or by chain_step?
-    step: Step = None
-    runtime: float = None
-    all_config: dict = None
-    local_config: dict = None
-
-
-def get_uuid(step_name):
-    """Assign a unique id a step with given name."""
-    try:
-        get_uuid.counter += 1
-    except AttributeError:
-        get_uuid.counter = -1
-    suuid = uuid.uuid3(uuid.NAMESPACE_DNS, f'{step_name}.{get_uuid.counter}')
-    return suuid
-
-
-class StepManagerException(Exception):
-    """An exception occured in stepmanager.StepManager."""
-
-
-class StepManager:
-    """Manages all steps.
-
-    Knows about all steps and can execute them in correct order.
-    Usage: Construct one instance of StepManager and then call execute()
-    with a list of step that should be executed.
-    """
-
-    def __init__(self, g: Graph, provides=provide_steps):
-        """Construct a StepManager.
-
-        Arguments:
-        g            -- the system graph
-
-        Keyword arguments:
-        provides -- An optional provides function to announce the passes to
-                    StepManager
-        """
-        self._graph = g
-        self._steps = {}
-        self._log = get_logger(self.__class__.__name__)
-        for step in provides():
-            self._steps[step.get_name()] = step
-        self._execute_chain = None
-        self._config = None
-        self._step_history = []
-        self._chained_steps = defaultdict(set)
-        self._last_step_trace = None
-
-    def clear_history(self):
-        self._step_history = []
-
-    def get_history(self):
-        return self._step_history
-
-    def _make_step_entry(self, step, explicit=False):
-        """Make a StepEntry of a step dict."""
-        assert "name" in step, "step without name given."
-        uuid = step.get('uuid', get_uuid(step['name']))
-        se = StepEntry(name=step["name"], uuid=uuid, explicit=explicit)
-        se.local_config = {k: v for k, v in step.items() if (k != "name" and
-                                                             k != "uuid")}
-        return se
-
-    def _apply_logger_config(self, config):
-        """Apply extra logger config to ARA."""
-        if 'logger' in config:
-            log_levels = config['logger']
-            # remove step entries
-            for step in self._steps.keys():
-                if step in log_levels:
-                    self._log.warn("Processing config 'logger': "
-                                   f"'{step}' is forbidden. It is a step and "
-                                   "will be ignored.")
-                    log_levels.pop(step)
-            log_levels = dict([(key, LEVEL[lvl])
-                               for key, lvl in log_levels.items()])
-            get_logger_manager().set_logger_levels(log_levels)
-
-    def _emit_runtime_stats(self, data, stats_format, stats_file, dump_prefix):
-        """Output runtime statistics."""
-        # formatting
-        data = [(x.name, str(x.uuid), x.runtime) for x in data]
-        if stats_format == 'json':
-            stats_string = json.dumps(data)
-        elif stats_format == 'human':
-            sn = 'Step name'
-            sn_len = max([len(x[0]) for x in data + [sn]])
-            stats_string = f'{sn:<{sn_len}} UUID' + 33 * ' ' + 'Runtime\n'
-            for s_name, s_uuid, rtime in data:
-                stats_string += f'{s_name:<{sn_len}} {s_uuid} {rtime:0.2f}s\n'
-        else:
-            assert False, "This should be unreachable."
-
-        # output
-        if stats_file == 'dump':
-            file_name = dump_prefix.replace('{step_name}', 'ARA')
-            file_name = file_name.replace('{uuid}', '-')
-            ending = {'human': '.txt', 'json': '.json'}[stats_format]
-            with open(file_name + 'runtime_stats' + ending, 'w') as f:
-                f.write(stats_string)
-        elif stats_file == 'logger':
-            for line in stats_string.split('\n'):
-                self._log.info(line)
-
-    def _get_config(self, step):
-        """
-        Takes a StepEntry and applies the global, extra and step config to
-        it.
-        """
-        step_opts = [x.get_name() for x in self._steps[step.name].options()]
-        step_config = self._config.extra.get(step.name, {})
-        config = {**self._config.program, **step_config, **step.local_config}
-        config = dict(filter(lambda e: e[0] in step_opts, config.items()))
-        return config
-
-    @staticmethod
-    def _make_history_dict(step_history):
-        """Reformat step_history to a dict."""
-        return [{"name": x.name,
-                 "uuid": str(x.uuid),
-                 "config": x.all_config} for x in step_history]
-
-    def _execute_steps_with_deps(self, step_history):
-        """
-        Execute all steps from self._execute_chain including its dependencies.
-        Stores the history within step_history.
-        """
-        while self._execute_chain:
-            current = self._execute_chain[-1]
-
-            self._log.debug("Beginning execution of "
-                            f"{current.name} (UUID: {current.uuid}).")
-
-            # initialize step
-            if current.step is None:
-                if current.name not in self._steps:
-                    rae(self._log, f"Step {current.name} does not exist",
-                        exception=StepManagerException)
-                step_inst = self._steps[current.name](self._graph, self)
-                current.step = step_inst
-            current_step.set_wrappee(current.step)
-
-            # apply config
-            current.all_config = self._get_config(current)
-            self._log.debug(f"Apply config: {current.all_config}")
-            current.step.apply_config(current.all_config)
-
-            # dependency handling
-            d_hist = self._make_history_dict(step_history)
-            dependencies = current.step.get_dependencies(d_hist)
-            if dependencies:
-                self._log.debug(f"Step has dependencies: {dependencies}")
-                dependency = dependencies[0]
-                self._execute_chain.append(self._make_step_entry(dependency))
-                continue
-
-            d_hist = self._make_history_dict(step_history)
-            if current.explicit or current.step.is_necessary_anymore(d_hist):
-                # execution
-                self._log.info(
-                    f"Execute {current.name} (UUID: {current.uuid})."
-                )
-
-                if self._runtime_stats:
-                    time_before = time.time()
-
-                current.step.run()
-
-                if self._runtime_stats:
-                    time_after = time.time()
-
-                # runtime stats handling
-                if self._runtime_stats:
-                    current.runtime = time_after - time_before
-                    self._log.debug(f"{current.name} had a runtime of "
-                                    f"{current.runtime:0.2f}s.")
-                step_history.append(current)
-
-                for c_step in self._chained_steps[current_step.get_name()]:
-                    self.chain_step(dict(c_step))
-            else:
-                # skip step
-                self._log.debug(f"Skip {current.name} (UUID: {current.uuid}).")
-
-            self._execute_chain.pop()
-
-    def get_step(self, name):
-        """Get the step with specified name or None."""
-        return self._steps.get(name, None)
-
-    def get_steps(self):
-        """Get all available steps as set."""
-        return set(self._steps.values())
-
-    def chain_step(self, step_config, after: str = None):
-        """Insert step into the chain.
-
-        Potential dependencies are queued before the new step. However, if the
-        dependencies were already executed, they are skipped.
-
-        step_config is a step dict exactly as the extra_config configuration.
-
-        If after is not set, the step will be chained exactly after the current
-        step. If after is set to a step name, the new step will be executed
-        after every execution of the specified step. It is not guaranteed that
-        it will be executed immediately after the specified step.
-        """
-        if self._execute_chain is None:
-            raise StepManagerException(
-                "chain_step cannot be called when no step is running."
-            )
-
-        if after:
-            self._log.debug(f"Step {step_config} was requested after {after}.")
-            self._chained_steps[after].add(frozenset(step_config.items()))
-            return
-
-        self._log.debug(f"A new step was requested {step_config}")
-        self._execute_chain.insert(-1, self._make_step_entry(step_config,
-                                                             explicit=True))
-
-    def change_global_config(self, new_config):
-        """Apply a new global config.
-
-        This must be called within an execution chain.
-
-        Arguments:
-        new_config -- new global config
-        """
-        assert self._execute_chain is not None
-        assert self._config is not None
-        self._config.program = {**self._config.program, **new_config}
-
-    def get_execution_id(self):
-        """Get UUID of currently executing step."""
-        if self._execute_chain:
-            return self._execute_chain[-1].uuid
-        return None
-
-    def get_execution_chain(self):
-        """Returns the Execution Chain"""
-        if self._execute_chain:
-            return self._execute_chain
-        return []
-
-    def execute(self, program_config, extra_config, esteps: List[str]):
-        """Executes all steps in correct order.
-
-        Arguments:
-        program_config -- global program configuration
-        extra_config   -- extra step configuration
-        esteps         -- list of steps to execute. The elements are strings
-                          that matches the ones returned by step.get_name().
-        """
-
-        self.init_execution(program_config, extra_config, esteps)
-        self._execute_steps_with_deps(self._step_history)
-        self.finish_execution(program_config)
-
-    def init_execution(self, program_config, extra_config, esteps: List[str]):
-        """Initialises the execution."""
-        self._apply_logger_config(extra_config)
-
-        # get a list of steps, either from extra_config or esteps
-        # output is a list of dicts with at least UUID and name key.
-        ecsteps = extra_config.get("steps", None)
-        steps = []
-        if ecsteps:
-            assert esteps is None
-            for step in ecsteps:
-                if isinstance(step, dict):
-                    nstep = step
-                else:
-                    nstep = {"name": step}
-                nstep['uuid'] = get_uuid(nstep['name'])
-                steps.append(nstep)
-        elif esteps:
-            for step in esteps:
-                steps.append({"name": step,
-                              "uuid": get_uuid(step)})
-
-        if not steps:
-            self._log.warning("No steps to execute.")
-            return
-
-        if "steps" in extra_config:
-            del extra_config["steps"]
-
-        config = Config(program=program_config, extra=extra_config)
-
-        # extract the step manager specific config
-        self._runtime_stats = program_config['runtime_stats']
-
-        self._execute_chain = [self._make_step_entry(step, explicit=True)
-                               for step in reversed(steps)]
-        self._config = config
-
-    def finish_execution(self, program_config):
-        """Finishes the execution.
-
-        """
-        runtime_stats_file = program_config['runtime_stats_file']
-        runtime_stats_format = program_config['runtime_stats_format']
-        dump_prefix = program_config['dump_prefix']
-
-        self._config = None
-        self._execute_chain = None
-
-        if self._runtime_stats:
-            self._emit_runtime_stats(self._step_history, runtime_stats_format,
-                                     runtime_stats_file, dump_prefix)
-
-    def is_next_step_traceable(self):
-        """ Returns true if the next step in the execution chain supports tracing of its algorithm."""
-        next_step_entry = self._execute_chain[-1]
-        if next_step_entry.step is None or not hasattr(next_step_entry.step, "is_traceable"):
-            return False
-
-        return self._execute_chain[-1].step.is_traceable()
-
-    def get_trace(self):
-        """ Returns the trace of the last step ran."""
-        return self._last_step_trace
-
-    def step(self):
-
-        try:
-
-            current = self._execute_chain[-1]
-
-            current_traceable = self.is_next_step_traceable()
-
-            self._last_step_trace = None
-
-            self._log.debug("Beginning execution of "
-                            f"{current.name} (UUID: {current.uuid}).")
-
-            # initialize step
-            if current.step is None:
-                if current.name not in self._steps:
-                    rae(self._log, f"Step {current.name} does not exist",
-                        exception=StepManagerException)
-                step_inst = self._steps[current.name](self._graph, self)
-                current.step = step_inst
-            current_step.set_wrappee(current.step)
-
-            # apply config
-            current.all_config = self._get_config(current)
-            self._log.debug(f"Apply config: {current.all_config}")
-            current.step.apply_config(current.all_config)
-
-            # dependency handling
-            d_hist = self._make_history_dict(self._step_history)
-            dependencies = current.step.get_dependencies(d_hist)
-            if dependencies:
-                self._log.debug(f"Step has dependencies: {dependencies}")
-                dependency = dependencies[0]
-                self._execute_chain.append(self._make_step_entry(dependency))
-                return 1 # previously continue,
-
-            d_hist = self._make_history_dict(self._step_history)
-            if current.explicit or current.step.is_necessary_anymore(d_hist):
-                # execution
-                self._log.info(
-                    f"Execute {current.name} (UUID: {current.uuid})."
-                )
-
-                if self._runtime_stats:
-                    time_before = time.time()
-
-                current.step.run()
-
-                if self._runtime_stats:
-                    time_after = time.time()
-
-                if current_traceable:
-                    self._last_step_trace = current.step.trace
-
-                # runtime stats handling
-                if self._runtime_stats:
-                    current.runtime = time_after - time_before
-                    self._log.debug(f"{current.name} had a runtime of "
-                                    f"{current.runtime:0.2f}s.")
-                self._step_history.append(current)
-
-            else:
-                # skip step
-                self._log.debug(f"Skip {current.name} (UUID: {current.uuid}).")
-
-            self._execute_chain.pop()
-
-        except Exception as e:
-            print(e)
-            print(traceback.format_exc())
-
-        return 0
-=======
-"""Manages all steps.
-
-In principal, there are two different concepts:
-
-- The list of available steps
-  A list of step classes that exists.
-
-- The list of steps that should be executed
-  A list of executions (StepEntry). Every execution has a linked name
-  (key: name) and a UUID (unique for each execution). When they should be
-  executed a Step instance is assigned to them together with its config.
-  See StepManager._execute_steps_with_deps for the actual code.
-"""
-import json
-import time
-import uuid
-
-from typing import List
-from dataclasses import dataclass
-from collections import defaultdict
-
-from .util import get_logger, get_logger_manager, LEVEL
-from .steps import provide_steps
-from .steps.step import Step
-from .graph import Graph
-
-from .steps.util import raise_and_error as rae, current_step
-
-@dataclass
-class Config:
-    """Aggregate type for program configuration"""
-    program: dict
-    extra: dict
-
-
-@dataclass
-class StepEntry:
-    """Store all step relevant data."""
-    name: str
-    uuid: uuid.UUID
-    explicit: bool # was this step triggered by the user or by chain_step?
-    step: Step = None
-    runtime: float = None
-    all_config: dict = None
-    local_config: dict = None
-
-
-def get_uuid(step_name):
-    """Assign a unique id a step with given name."""
-    try:
-        get_uuid.counter += 1
-    except AttributeError:
-        get_uuid.counter = -1
-    suuid = uuid.uuid3(uuid.NAMESPACE_DNS, f'{step_name}.{get_uuid.counter}')
-    return suuid
-
-
-class StepManagerException(Exception):
-    """An exception occured in stepmanager.StepManager."""
-
-
-class StepManager:
-    """Manages all steps.
-
-    Knows about all steps and can execute them in correct order.
-    Usage: Construct one instance of StepManager and then call execute()
-    with a list of step that should be executed.
-    """
-
-    def __init__(self, g: Graph, provides=provide_steps):
-        """Construct a StepManager.
-
-        Arguments:
-        g            -- the system graph
-
-        Keyword arguments:
-        provides -- An optional provides function to announce the passes to
-                    StepManager
-        """
-        self._graph = g
-        self._steps = {}
-        self._log = get_logger(self.__class__.__name__)
-        for step in provides():
-            self._steps[step.get_name()] = step
-        self._execute_chain = None
-        self._config = None
-        self._step_history = []
-        self._chained_steps = defaultdict(set)
-
-    def clear_history(self):
-        self._step_history = []
-
-    def get_history(self):
-        return self._step_history
-
-    def _make_step_entry(self, step, explicit=False):
-        """Make a StepEntry of a step dict."""
-        assert "name" in step, "step without name given."
-        uuid = step.get('uuid', get_uuid(step['name']))
-        se = StepEntry(name=step["name"], uuid=uuid, explicit=explicit)
-        se.local_config = {k: v for k, v in step.items() if (k != "name" and
-                                                             k != "uuid")}
-        return se
-
-    def _apply_logger_config(self, config):
-        """Apply extra logger config to ARA."""
-        if 'logger' in config:
-            log_levels = config['logger']
-            # remove step entries
-            for step in self._steps.keys():
-                if step in log_levels:
-                    self._log.warn("Processing config 'logger': "
-                                   f"'{step}' is forbidden. It is a step and "
-                                   "will be ignored.")
-                    log_levels.pop(step)
-            log_levels = dict([(key, LEVEL[lvl])
-                               for key, lvl in log_levels.items()])
-            get_logger_manager().set_logger_levels(log_levels)
-
-    def _emit_runtime_stats(self, data, stats_format, stats_file, dump_prefix):
-        """Output runtime statistics."""
-        # formatting
-        data = [(x.name, str(x.uuid), x.runtime) for x in data]
-        if stats_format == 'json':
-            stats_string = json.dumps(data)
-        elif stats_format == 'human':
-            sn = 'Step name'
-            sn_len = max([len(x[0]) for x in data + [sn]])
-            stats_string = f'{sn:<{sn_len}} UUID' + 33 * ' ' + 'Runtime\n'
-            for s_name, s_uuid, rtime in data:
-                stats_string += f'{s_name:<{sn_len}} {s_uuid} {rtime:0.2f}s\n'
-        else:
-            assert False, "This should be unreachable."
-
-        # output
-        if stats_file == 'dump':
-            file_name = dump_prefix.replace('{step_name}', 'ARA')
-            file_name = file_name.replace('{uuid}', '-')
-            ending = {'human': '.txt', 'json': '.json'}[stats_format]
-            with open(file_name + 'runtime_stats' + ending, 'w') as f:
-                f.write(stats_string)
-        elif stats_file == 'logger':
-            for line in stats_string.split('\n'):
-                self._log.info(line)
-
-    def _emit_step_data(self, step_data_output, dump_prefix):
-        data = self._graph.step_data
-        if step_data_output == 'dump':
-            file_name = dump_prefix.replace('{step_name}', 'ARA')
-            file_name = file_name.replace('{uuid}', '-')
-            file_name += 'step_data.json'
-        else:
-            file_name = step_data_output
-        with open(file_name, 'w') as f:
-            json.dump(data, f)
-            f.write('\n')
-
-    def _get_config(self, step):
-        """
-        Takes a StepEntry and applies the global, extra and step config to
-        it.
-        """
-        step_opts = [x.get_name() for x in self._steps[step.name].options()]
-        step_config = self._config.extra.get(step.name, {})
-        config = {**self._config.program, **step_config, **step.local_config}
-        config = dict(filter(lambda e: e[0] in step_opts, config.items()))
-        return config
-
-    @staticmethod
-    def _make_history_dict(step_history):
-        """Reformat step_history to a dict."""
-        return [{"name": x.name,
-                 "uuid": str(x.uuid),
-                 "config": x.all_config} for x in step_history]
-
-    def _execute_steps_with_deps(self, step_history):
-        """
-        Execute all steps from self._execute_chain including its dependencies.
-        Stores the history within step_history.
-        """
-        while self._execute_chain:
-            current = self._execute_chain[-1]
-
-            self._log.debug("Beginning execution of "
-                            f"{current.name} (UUID: {current.uuid}).")
-
-            # initialize step
-            if current.step is None:
-                if current.name not in self._steps:
-                    rae(self._log, f"Step {current.name} does not exist",
-                        exception=StepManagerException)
-                step_inst = self._steps[current.name](self._graph, self)
-                current.step = step_inst
-            current_step.set_wrappee(current.step)
-
-            # apply config
-            current.all_config = self._get_config(current)
-            self._log.debug(f"Apply config: {current.all_config}")
-            current.step.apply_config(current.all_config)
-
-            # dependency handling
-            d_hist = self._make_history_dict(step_history)
-            dependencies = current.step.get_dependencies(d_hist)
-            if dependencies:
-                self._log.debug(f"Step has dependencies: {dependencies}")
-                dependency = dependencies[0]
-                self._execute_chain.append(self._make_step_entry(dependency))
-                continue
-
-            d_hist = self._make_history_dict(step_history)
-            if current.explicit or current.step.is_necessary_anymore(d_hist):
-                # execution
-                self._log.info(
-                    f"Execute {current.name} (UUID: {current.uuid})."
-                )
-
-                if self._runtime_stats:
-                    time_before = time.time()
-
-                current.step.run()
-
-                if self._runtime_stats:
-                    time_after = time.time()
-
-                # runtime stats handling
-                if self._runtime_stats:
-                    current.runtime = time_after - time_before
-                    self._log.debug(f"{current.name} had a runtime of "
-                                    f"{current.runtime:0.2f}s.")
-                step_history.append(current)
-
-                for c_step in self._chained_steps[current_step.get_name()]:
-                    self.chain_step(dict(c_step))
-            else:
-                # skip step
-                self._log.debug(f"Skip {current.name} (UUID: {current.uuid}).")
-
-            self._execute_chain.pop()
-
-    def get_step(self, name):
-        """Get the step with specified name or None."""
-        return self._steps.get(name, None)
-
-    def get_steps(self):
-        """Get all available steps as set."""
-        return set(self._steps.values())
-
-    def chain_step(self, step_config, after: str = None):
-        """Insert step into the chain.
-
-        Potential dependencies are queued before the new step. However, if the
-        dependencies were already executed, they are skipped.
-
-        step_config is a step dict exactly as the extra_config configuration.
-
-        If after is not set, the step will be chained exactly after the current
-        step. If after is set to a step name, the new step will be executed
-        after every execution of the specified step. It is not guaranteed that
-        it will be executed immediately after the specified step.
-        """
-        if self._execute_chain is None:
-            raise StepManagerException(
-                "chain_step cannot be called when no step is running."
-            )
-
-        if after:
-            self._log.debug(f"Step {step_config} was requested after {after}.")
-            self._chained_steps[after].add(frozenset(step_config.items()))
-            return
-
-        self._log.debug(f"A new step was requested {step_config}")
-        self._execute_chain.insert(-1, self._make_step_entry(step_config,
-                                                             explicit=True))
-
-    def change_global_config(self, new_config):
-        """Apply a new global config.
-
-        This must be called within an execution chain.
-
-        Arguments:
-        new_config -- new global config
-        """
-        assert self._execute_chain is not None
-        assert self._config is not None
-        self._config.program = {**self._config.program, **new_config}
-
-    def get_execution_id(self):
-        """Get UUID of currently executing step."""
-        if self._execute_chain:
-            return self._execute_chain[-1].uuid
-        return None
-
-    def execute(self, program_config, extra_config, esteps: List[str]):
-        """Executes all steps in correct order.
-
-        Arguments:
-        program_config -- global program configuration
-        extra_config   -- extra step configuration
-        esteps         -- list of steps to execute. The elements are strings
-                          that matches the ones returned by step.get_name().
-        """
-        self._apply_logger_config(extra_config)
-
-        # get a list of steps, either from extra_config or esteps
-        # output is a list of dicts with at least UUID and name key.
-        ecsteps = extra_config.get("steps", None)
-        steps = []
-        if ecsteps:
-            assert esteps is None
-            for step in ecsteps:
-                if isinstance(step, dict):
-                    nstep = step
-                else:
-                    nstep = {"name": step}
-                nstep['uuid'] = get_uuid(nstep['name'])
-                steps.append(nstep)
-        elif esteps:
-            for step in esteps:
-                steps.append({"name": step,
-                              "uuid": get_uuid(step)})
-
-        if not steps:
-            self._log.warning("No steps to execute.")
-            return
-
-        if "steps" in extra_config:
-            del extra_config["steps"]
-
-        config = Config(program=program_config, extra=extra_config)
-
-        # extract the step manager specific config
-        self._runtime_stats = program_config['runtime_stats']
-        runtime_stats_file = program_config['runtime_stats_file']
-        runtime_stats_format = program_config['runtime_stats_format']
-        dump_prefix = program_config['dump_prefix']
-        step_data_output = program_config['step_data']
-
-
-        self._execute_chain = [self._make_step_entry(step, explicit=True)
-                               for step in reversed(steps)]
-        self._config = config
-
-        self._execute_steps_with_deps(self._step_history)
-
-        self._config = None
-        self._execute_chain = None
-
-        if self._runtime_stats:
-            self._emit_runtime_stats(self._step_history, runtime_stats_format,
-                                     runtime_stats_file, dump_prefix)
-        if step_data_output:
-            self._emit_step_data(step_data_output, dump_prefix)
->>>>>>> a9d57ea2
+"""Manages all steps.
+
+In principal, there are two different concepts:
+
+- The list of available steps
+  A list of step classes that exists.
+
+- The list of steps that should be executed
+  A list of executions (StepEntry). Every execution has a linked name
+  (key: name) and a UUID (unique for each execution). When they should be
+  executed a Step instance is assigned to them together with its config.
+  See StepManager._execute_steps_with_deps for the actual code.
+"""
+import json
+import time
+import uuid
+
+from typing import List
+from dataclasses import dataclass
+from collections import defaultdict
+
+import traceback
+
+from .util import get_logger, get_logger_manager, LEVEL
+from .steps import provide_steps
+from .steps.step import Step
+from .graph import Graph
+
+from .steps.util import raise_and_error as rae, current_step
+
+@dataclass
+class Config:
+    """Aggregate type for program configuration"""
+    program: dict
+    extra: dict
+
+
+@dataclass
+class StepEntry:
+    """Store all step relevant data."""
+    name: str
+    uuid: uuid.UUID
+    explicit: bool # was this step triggered by the user or by chain_step?
+    step: Step = None
+    runtime: float = None
+    all_config: dict = None
+    local_config: dict = None
+
+
+def get_uuid(step_name):
+    """Assign a unique id a step with given name."""
+    try:
+        get_uuid.counter += 1
+    except AttributeError:
+        get_uuid.counter = -1
+    suuid = uuid.uuid3(uuid.NAMESPACE_DNS, f'{step_name}.{get_uuid.counter}')
+    return suuid
+
+
+class StepManagerException(Exception):
+    """An exception occured in stepmanager.StepManager."""
+
+
+class StepManager:
+    """Manages all steps.
+
+    Knows about all steps and can execute them in correct order.
+    Usage: Construct one instance of StepManager and then call execute()
+    with a list of step that should be executed.
+    """
+
+    def __init__(self, g: Graph, provides=provide_steps):
+        """Construct a StepManager.
+
+        Arguments:
+        g            -- the system graph
+
+        Keyword arguments:
+        provides -- An optional provides function to announce the passes to
+                    StepManager
+        """
+        self._graph = g
+        self._steps = {}
+        self._log = get_logger(self.__class__.__name__)
+        for step in provides():
+            self._steps[step.get_name()] = step
+        self._execute_chain = None
+        self._config = None
+        self._step_history = []
+        self._chained_steps = defaultdict(set)
+        self._last_step_trace = None
+
+    def clear_history(self):
+        self._step_history = []
+
+    def get_history(self):
+        return self._step_history
+
+    def _make_step_entry(self, step, explicit=False):
+        """Make a StepEntry of a step dict."""
+        assert "name" in step, "step without name given."
+        uuid = step.get('uuid', get_uuid(step['name']))
+        se = StepEntry(name=step["name"], uuid=uuid, explicit=explicit)
+        se.local_config = {k: v for k, v in step.items() if (k != "name" and
+                                                             k != "uuid")}
+        return se
+
+    def _apply_logger_config(self, config):
+        """Apply extra logger config to ARA."""
+        if 'logger' in config:
+            log_levels = config['logger']
+            # remove step entries
+            for step in self._steps.keys():
+                if step in log_levels:
+                    self._log.warn("Processing config 'logger': "
+                                   f"'{step}' is forbidden. It is a step and "
+                                   "will be ignored.")
+                    log_levels.pop(step)
+            log_levels = dict([(key, LEVEL[lvl])
+                               for key, lvl in log_levels.items()])
+            get_logger_manager().set_logger_levels(log_levels)
+
+    def _emit_runtime_stats(self, data, stats_format, stats_file, dump_prefix):
+        """Output runtime statistics."""
+        # formatting
+        data = [(x.name, str(x.uuid), x.runtime) for x in data]
+        if stats_format == 'json':
+            stats_string = json.dumps(data)
+        elif stats_format == 'human':
+            sn = 'Step name'
+            sn_len = max([len(x[0]) for x in data + [sn]])
+            stats_string = f'{sn:<{sn_len}} UUID' + 33 * ' ' + 'Runtime\n'
+            for s_name, s_uuid, rtime in data:
+                stats_string += f'{s_name:<{sn_len}} {s_uuid} {rtime:0.2f}s\n'
+        else:
+            assert False, "This should be unreachable."
+
+        # output
+        if stats_file == 'dump':
+            file_name = dump_prefix.replace('{step_name}', 'ARA')
+            file_name = file_name.replace('{uuid}', '-')
+            ending = {'human': '.txt', 'json': '.json'}[stats_format]
+            with open(file_name + 'runtime_stats' + ending, 'w') as f:
+                f.write(stats_string)
+        elif stats_file == 'logger':
+            for line in stats_string.split('\n'):
+                self._log.info(line)
+
+    def _get_config(self, step):
+        """
+        Takes a StepEntry and applies the global, extra and step config to
+        it.
+        """
+        step_opts = [x.get_name() for x in self._steps[step.name].options()]
+        step_config = self._config.extra.get(step.name, {})
+        config = {**self._config.program, **step_config, **step.local_config}
+        config = dict(filter(lambda e: e[0] in step_opts, config.items()))
+        return config
+
+    @staticmethod
+    def _make_history_dict(step_history):
+        """Reformat step_history to a dict."""
+        return [{"name": x.name,
+                 "uuid": str(x.uuid),
+                 "config": x.all_config} for x in step_history]
+
+    def _execute_steps_with_deps(self, step_history):
+        """
+        Execute all steps from self._execute_chain including its dependencies.
+        Stores the history within step_history.
+        """
+        while self._execute_chain:
+            current = self._execute_chain[-1]
+
+            self._log.debug("Beginning execution of "
+                            f"{current.name} (UUID: {current.uuid}).")
+
+            # initialize step
+            if current.step is None:
+                if current.name not in self._steps:
+                    rae(self._log, f"Step {current.name} does not exist",
+                        exception=StepManagerException)
+                step_inst = self._steps[current.name](self._graph, self)
+                current.step = step_inst
+            current_step.set_wrappee(current.step)
+
+            # apply config
+            current.all_config = self._get_config(current)
+            self._log.debug(f"Apply config: {current.all_config}")
+            current.step.apply_config(current.all_config)
+
+            # dependency handling
+            d_hist = self._make_history_dict(step_history)
+            dependencies = current.step.get_dependencies(d_hist)
+            if dependencies:
+                self._log.debug(f"Step has dependencies: {dependencies}")
+                dependency = dependencies[0]
+                self._execute_chain.append(self._make_step_entry(dependency))
+                continue
+
+            d_hist = self._make_history_dict(step_history)
+            if current.explicit or current.step.is_necessary_anymore(d_hist):
+                # execution
+                self._log.info(
+                    f"Execute {current.name} (UUID: {current.uuid})."
+                )
+
+                if self._runtime_stats:
+                    time_before = time.time()
+
+                current.step.run()
+
+                if self._runtime_stats:
+                    time_after = time.time()
+
+                # runtime stats handling
+                if self._runtime_stats:
+                    current.runtime = time_after - time_before
+                    self._log.debug(f"{current.name} had a runtime of "
+                                    f"{current.runtime:0.2f}s.")
+                step_history.append(current)
+
+                for c_step in self._chained_steps[current_step.get_name()]:
+                    self.chain_step(dict(c_step))
+            else:
+                # skip step
+                self._log.debug(f"Skip {current.name} (UUID: {current.uuid}).")
+
+            self._execute_chain.pop()
+
+    def get_step(self, name):
+        """Get the step with specified name or None."""
+        return self._steps.get(name, None)
+
+    def get_steps(self):
+        """Get all available steps as set."""
+        return set(self._steps.values())
+
+    def chain_step(self, step_config, after: str = None):
+        """Insert step into the chain.
+
+        Potential dependencies are queued before the new step. However, if the
+        dependencies were already executed, they are skipped.
+
+        step_config is a step dict exactly as the extra_config configuration.
+
+        If after is not set, the step will be chained exactly after the current
+        step. If after is set to a step name, the new step will be executed
+        after every execution of the specified step. It is not guaranteed that
+        it will be executed immediately after the specified step.
+        """
+        if self._execute_chain is None:
+            raise StepManagerException(
+                "chain_step cannot be called when no step is running."
+            )
+
+        if after:
+            self._log.debug(f"Step {step_config} was requested after {after}.")
+            self._chained_steps[after].add(frozenset(step_config.items()))
+            return
+
+        self._log.debug(f"A new step was requested {step_config}")
+        self._execute_chain.insert(-1, self._make_step_entry(step_config,
+                                                             explicit=True))
+
+    def change_global_config(self, new_config):
+        """Apply a new global config.
+
+        This must be called within an execution chain.
+
+        Arguments:
+        new_config -- new global config
+        """
+        assert self._execute_chain is not None
+        assert self._config is not None
+        self._config.program = {**self._config.program, **new_config}
+
+    def get_execution_id(self):
+        """Get UUID of currently executing step."""
+        if self._execute_chain:
+            return self._execute_chain[-1].uuid
+        return None
+
+    def get_execution_chain(self):
+        """Returns the Execution Chain"""
+        if self._execute_chain:
+            return self._execute_chain
+        return []
+
+    def execute(self, program_config, extra_config, esteps: List[str]):
+        """Executes all steps in correct order.
+
+        Arguments:
+        program_config -- global program configuration
+        extra_config   -- extra step configuration
+        esteps         -- list of steps to execute. The elements are strings
+                          that matches the ones returned by step.get_name().
+        """
+
+        self.init_execution(program_config, extra_config, esteps)
+        self._execute_steps_with_deps(self._step_history)
+        self.finish_execution(program_config)
+
+    def init_execution(self, program_config, extra_config, esteps: List[str]):
+        """Initialises the execution."""
+        self._apply_logger_config(extra_config)
+
+        # get a list of steps, either from extra_config or esteps
+        # output is a list of dicts with at least UUID and name key.
+        ecsteps = extra_config.get("steps", None)
+        steps = []
+        if ecsteps:
+            assert esteps is None
+            for step in ecsteps:
+                if isinstance(step, dict):
+                    nstep = step
+                else:
+                    nstep = {"name": step}
+                nstep['uuid'] = get_uuid(nstep['name'])
+                steps.append(nstep)
+        elif esteps:
+            for step in esteps:
+                steps.append({"name": step,
+                              "uuid": get_uuid(step)})
+
+        if not steps:
+            self._log.warning("No steps to execute.")
+            return
+
+        if "steps" in extra_config:
+            del extra_config["steps"]
+
+        config = Config(program=program_config, extra=extra_config)
+
+        # extract the step manager specific config
+        self._runtime_stats = program_config['runtime_stats']
+
+        self._execute_chain = [self._make_step_entry(step, explicit=True)
+                               for step in reversed(steps)]
+        self._config = config
+
+    def finish_execution(self, program_config):
+        """Finishes the execution.
+
+        """
+        runtime_stats_file = program_config['runtime_stats_file']
+        runtime_stats_format = program_config['runtime_stats_format']
+        dump_prefix = program_config['dump_prefix']
+
+        self._config = None
+        self._execute_chain = None
+
+        if self._runtime_stats:
+            self._emit_runtime_stats(self._step_history, runtime_stats_format,
+                                     runtime_stats_file, dump_prefix)
+
+    def is_next_step_traceable(self):
+        """ Returns true if the next step in the execution chain supports tracing of its algorithm."""
+        next_step_entry = self._execute_chain[-1]
+        if next_step_entry.step is None or not hasattr(next_step_entry.step, "is_traceable"):
+            return False
+
+        return self._execute_chain[-1].step.is_traceable()
+
+    def get_trace(self):
+        """ Returns the trace of the last step ran."""
+        return self._last_step_trace
+
+    def step(self):
+
+        try:
+
+            current = self._execute_chain[-1]
+
+            current_traceable = self.is_next_step_traceable()
+
+            self._last_step_trace = None
+
+            self._log.debug("Beginning execution of "
+                            f"{current.name} (UUID: {current.uuid}).")
+
+            # initialize step
+            if current.step is None:
+                if current.name not in self._steps:
+                    rae(self._log, f"Step {current.name} does not exist",
+                        exception=StepManagerException)
+                step_inst = self._steps[current.name](self._graph, self)
+                current.step = step_inst
+            current_step.set_wrappee(current.step)
+
+            # apply config
+            current.all_config = self._get_config(current)
+            self._log.debug(f"Apply config: {current.all_config}")
+            current.step.apply_config(current.all_config)
+
+            # dependency handling
+            d_hist = self._make_history_dict(self._step_history)
+            dependencies = current.step.get_dependencies(d_hist)
+            if dependencies:
+                self._log.debug(f"Step has dependencies: {dependencies}")
+                dependency = dependencies[0]
+                self._execute_chain.append(self._make_step_entry(dependency))
+                return 1 # previously continue,
+
+            d_hist = self._make_history_dict(self._step_history)
+            if current.explicit or current.step.is_necessary_anymore(d_hist):
+                # execution
+                self._log.info(
+                    f"Execute {current.name} (UUID: {current.uuid})."
+                )
+
+                if self._runtime_stats:
+                    time_before = time.time()
+
+                current.step.run()
+
+                if self._runtime_stats:
+                    time_after = time.time()
+
+                if current_traceable:
+                    self._last_step_trace = current.step.trace
+
+                # runtime stats handling
+                if self._runtime_stats:
+                    current.runtime = time_after - time_before
+                    self._log.debug(f"{current.name} had a runtime of "
+                                    f"{current.runtime:0.2f}s.")
+                self._step_history.append(current)
+
+            else:
+                # skip step
+                self._log.debug(f"Skip {current.name} (UUID: {current.uuid}).")
+
+            self._execute_chain.pop()
+
+        except Exception as e:
+            print(e)
+            print(traceback.format_exc())
+
+        return 0