--- conflicted
+++ resolved
@@ -48,12 +48,9 @@
     yield SIA
     yield SSE
     yield SysFuncts
-<<<<<<< HEAD
+    yield Syscall
     yield SystemRelevantFunctions
     yield ZephyrStaticPost
-=======
-    yield Syscall
-    yield SystemRelevantFunctions
 
 
 def get_native_component(name: str):
@@ -64,5 +61,4 @@
                   "ValueAnalyzerResult": ValueAnalyzerResult,
                   "ValuesUnknown": ValuesUnknown,
                   "ConnectionStatusUnknown": ConnectionStatusUnknown}
-    return components[name]
->>>>>>> 118f35ec
+    return components[name]