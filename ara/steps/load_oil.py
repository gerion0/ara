--- conflicted
+++ resolved
@@ -60,9 +60,6 @@
                         return v
             self._fail("Couldn't find instance with name " + name)
 
-<<<<<<< HEAD
-            self._fail("Couldn't find instance with name " + name)
-=======
         for spinlocks in oil.get("spinlocks", []):
             old_spinlock = None
             for spinlock in spinlocks:
@@ -76,7 +73,6 @@
                     instances.ep.label[e] = "nestable in order"
                     instances.ep.type[e] = _autosar.InstanceEdge.nestable
                 old_spinlock = s
->>>>>>> 6e373b85
 
                 code_instance = va.find_global(_autosar.SPINLOCK_PREFIX + spinlock)
                 if code_instance is not None:
