--- conflicted
+++ resolved
@@ -4,11 +4,7 @@
 import ara.graph as _graph
 from .option import Option, String
 from .step import Step
-<<<<<<< HEAD
-from .autosar import Task, Counter, Alarm, AlarmAction, ISR
-=======
-from ara.os.autosar import Task
->>>>>>> 4655b0df
+from ara.os.autosar import Task, Counter, Alarm, AlarmAction, ISR
 
 import graph_tool
 
@@ -34,8 +30,7 @@
         with open(oilfile) as f:
             oil = json.load(f)
 
-        instances = graph_tool.Graph()
-        self._graph.os.init(instances)
+        instances = self._graph.instances
         for cpu in oil["cpus"]:
             cpu_id = cpu["id"]
 
@@ -52,20 +47,13 @@
                                            task["schedule"],
                                            cpu_id)
                 instances.vp.label[t] = t_name
-<<<<<<< HEAD
 
                 # trigger other steps
                 self._step_manager.chain_step({"name": "ValueAnalysis",
                                                "entry_point": t_func_name})
-                self._step_manager.chain_step({"name": "ValueAnalysisCore",
-                                               "entry_point": t_func_name})
-                self._step_manager.chain_step({"name": "CallGraph",
-                                               "entry_point": t_func_name})
                 self._step_manager.chain_step({"name": "Syscall",
                                                "entry_point": t_func_name})
-                self._step_manager.chain_step({"name": "ICFG",
-                                               "entry_point": t_func_name})
-        
+
         def find_instance_by_name(name, _class):
             obj = None
             for v in instances.vertices():
@@ -158,19 +146,8 @@
                     # trigger other steps
                     self._step_manager.chain_step({"name": "ValueAnalysis",
                                                 "entry_point": i_function_name})
-                    self._step_manager.chain_step({"name": "ValueAnalysisCore",
-                                                "entry_point": i_function_name})
-                    self._step_manager.chain_step({"name": "CallGraph",
-                                                "entry_point": i_function_name})
                     self._step_manager.chain_step({"name": "Syscall",
                                                 "entry_point": i_function_name})
-                    self._step_manager.chain_step({"name": "ICFG",
-                                                "entry_point": i_function_name})
-
-        g.instances = instances
-=======
-        self._graph.instances = instances
->>>>>>> 4655b0df
 
         if self.dump.get():
             self._step_manager.chain_step({"name": "Printer",
