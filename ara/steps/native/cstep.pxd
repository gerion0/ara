# cython: language_level=3
# vim: set et ts=4 sw=4:

cimport cgraph

from libcpp.string cimport string
from libcpp.vector cimport vector
from libcpp.memory cimport unique_ptr

cdef extern from "step.h" namespace "ara::step":
    cdef cppclass Step:
        Step() except +
        void apply_config(dict config)
        void run()

    cdef cppclass StepFactory:
        string get_name()
        string get_description()
        unique_ptr[Step] instantiate(object, cgraph.Graph, object)

# all step following

cdef extern from "bb_split.h" namespace "ara::step":
    cdef cppclass BBSplit:
        pass

cdef extern from "cdummy.h" namespace "ara::step":
    cdef cppclass CDummy:
        pass

cdef extern from "check_graph.h" namespace "ara::step":
    cdef cppclass CheckGraph:
        pass

cdef extern from "comp_insert.h" namespace "ara::step":
    cdef cppclass CompInsert:
        pass

cdef extern from "fake_entry_point.h" namespace "ara::step":
    cdef cppclass FakeEntryPoint:
        pass

cdef extern from "fn_single_exit.h" namespace "ara::step":
    cdef cppclass FnSingleExit:
        pass

cdef extern from "callgraph.h" namespace "ara::step":
    cdef cppclass CallGraph:
        pass

cdef extern from "ir_reader.h" namespace "ara::step":
    cdef cppclass IRReader:
        pass

cdef extern from "ir_writer.h" namespace "ara::step":
    cdef cppclass IRWriter:
        pass

cdef extern from "llvm_map.h" namespace "ara::step":
    cdef cppclass LLVMMap:
        pass

cdef extern from "llvm_optimization.h" namespace "ara::step":
    cdef cppclass LLVMOptimization:
        pass

cdef extern from "load_freertos_config.h" namespace "ara::step":
    cdef cppclass LoadFreeRTOSConfig:
        pass

cdef extern from "replace_syscalls_create.h" namespace "ara::step":
    cdef cppclass ReplaceSyscallsCreate:
        pass

cdef extern from "resolve_function_pointer.h" namespace "ara::step":
    cdef cppclass ResolveFunctionPointer:
        pass

cdef extern from "svf_analyses.h" namespace "ara::step":
    cdef cppclass SVFAnalyses:
        pass

cdef extern from "svf_transformation.h" namespace "ara::step":
    cdef cppclass SVFTransformation:
        pass

<<<<<<< HEAD
=======
cdef extern from "zephyr_static.h" namespace "ara::step":
    cdef cppclass ZephyrStatic:
        pass

>>>>>>> 6e373b85
cdef extern from "remove_sysfunc_body.h" namespace "ara::step":
    cdef cppclass RemoveSysfuncBody:
        pass<|MERGE_RESOLUTION|>--- conflicted
+++ resolved
@@ -84,13 +84,10 @@
     cdef cppclass SVFTransformation:
         pass
 
-<<<<<<< HEAD
-=======
 cdef extern from "zephyr_static.h" namespace "ara::step":
     cdef cppclass ZephyrStatic:
         pass
 
->>>>>>> 6e373b85
 cdef extern from "remove_sysfunc_body.h" namespace "ara::step":
     cdef cppclass RemoveSysfuncBody:
         pass