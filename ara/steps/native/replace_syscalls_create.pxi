--- conflicted
+++ resolved
@@ -64,26 +64,7 @@
             raise RuntimeError(f"Failed to create static create syscall for {queue}")
 
     def handle_task(self, task):
-<<<<<<< HEAD
-        if task.impl.init == 'static':
-            self._task_create_static(task)
-        elif task.impl.init == 'initialized':
-            self._task_create_initialized(task)
-        else:
-            raise RuntimeError("inknown init: %s", task.impl.init)
-
-    def _task_create_static(self, task):
-        success = deref(self._c_()).replace_task_create_static(self._graph.cfg.vp.entry_bb[task.abb], task.impl.tcb.name.encode(), task.impl.stack.name.encode())
-        if not success:
-            raise RuntimeError(f"Failed to create static create syscall for {task}")
-
-    def _task_create_initialized(self, task):
-        success = deref(self._c_()).replace_task_create_initialized(self._graph.cfg.vp.entry_bb[task.abb], task.impl.tcb.name.encode())
-        if not success:
-            raise RuntimeError(f"Failed to create initialized create syscall for {task}")
-=======
-        self._c_.replace_task_create(self.gwrap, task)
->>>>>>> beda2e86
+        deref(self._c_()).replace_task_create(task)
 
 cdef _native_step_fac_ReplaceSyscallsCreate():
     cdef unique_ptr[cstep.StepFactory] step_fac = make_step_fac[CReplaceSyscallsCreate]()
