#include "value_analyzer.h"

#include "common/llvm_common.h"
#include "common/util.h"

#include <boost/range/adaptor/indexed.hpp>
#include <boost/range/adaptor/map.hpp>
#include <pyllco.h>

extern PyObject* py_valueerror;
extern PyObject* py_connectionerror;

namespace ara::cython {

	void raise_py_valueerror() {
		try {
			throw;
		} catch (ValuesUnknown& e) {
			PyErr_SetString(py_valueerror, e.what());
		} catch (ConnectionStatusUnknown& e) {
			PyErr_SetString(py_connectionerror, e.what());
		} catch (const std::exception& e) {
			PyErr_SetString(PyExc_RuntimeError, e.what());
		}
	}
} // namespace ara::cython

namespace ara::step {
	// helper functions
	namespace {
		using Manip = std::function<Logger::LogStream&(Logger::LogStream&)>;
		Manip pretty_print(const llvm::Value& val) {
			return [&](Logger::LogStream& ls) -> Logger::LogStream& {
				if (const llvm::Function* f = llvm::dyn_cast<llvm::Function>(&val)) {
					return ls << f->getName().str();
				} else {
					return ls << val;
				}
			};
		}

		Manip offset_print(const std::vector<const llvm::GetElementPtrInst*>& vec) {
			return [&](Logger::LogStream& ls) -> Logger::LogStream& {
				ls << "[";
				for (const auto& gep : vec) {
					ls << *gep << ", ";
				}
				ls << "]";
				return ls;
			};
		}

		/**
		 * Calculate the static offset of a GetElementPtrInst.
		 *
		 * Return an offset, std::nullopt otherwise.
		 */
		std::optional<int64_t> get_offset(const llvm::GetElementPtrInst* gep, const llvm::Module& llvm_module) {
			assert(gep != nullptr && "GEP is null");
			const auto layout = llvm_module.getDataLayout();
			llvm::APInt ap_offset(layout.getIndexSizeInBits(gep->getPointerAddressSpace()), 0, true);
			bool success = gep->accumulateConstantOffset(layout, ap_offset);
			if (!success) {
				return std::nullopt;
			}
			return ap_offset.getSExtValue();
		}

		std::optional<std::vector<int64_t>>
		convert_to_number_offsets(const std::vector<const llvm::GetElementPtrInst*>& offsets,
		                          const llvm::Module& llvm_module) {
			std::vector<int64_t> number_offsets;
			for (const auto& gep : offsets) {
				auto number = get_offset(gep, llvm_module);
				if (!number) {
					return std::nullopt;
				}
				number_offsets.push_back(*number);
			}
			return number_offsets;
		}

		std::optional<SVF::CallSiteID> get_callsite_id(const SVF::VFGEdge* edge) {
			if (const auto* node = llvm::dyn_cast<SVF::CallDirSVFGEdge>(edge)) {
				return node->getCallSiteId();
			}
			if (const auto* node = llvm::dyn_cast<SVF::CallIndSVFGEdge>(edge)) {
				return node->getCallSiteId();
			}
			if (const auto* node = llvm::dyn_cast<SVF::RetDirSVFGEdge>(edge)) {
				return node->getCallSiteId();
			}
			if (const auto* node = llvm::dyn_cast<SVF::RetIndSVFGEdge>(edge)) {
				return node->getCallSiteId();
			}
			return std::nullopt;
		}

		const SVF::PTACallGraphEdge* get_callsite(const SVF::VFGEdge* edge, const SVF::PTACallGraph* callgraph) {
			auto id = get_callsite_id(edge);
			if (!id) {
				return nullptr;
			}
			const SVF::CallICFGNode* cbn = callgraph->getCallSite(*id);
			if (cbn == nullptr) {
				return nullptr;
			}

			// get call site
			assert(callgraph->hasCallGraphEdge(cbn) && "no valid call graph edge found");
			SVF::PTACallGraphEdge* call_site = nullptr;
			for (auto bi = callgraph->getCallEdgeBegin(cbn); bi != callgraph->getCallEdgeEnd(cbn); ++bi) {
				if (id == (*bi)->getCallSiteID()) {
					call_site = *bi;
					break;
				}
			}
			assert(call_site != nullptr && "no matching PTACallGraphEdge for CallDirSVFGEdge.");

			return call_site;
		}

	} // namespace

	std::ostream& operator<<(std::ostream& os, const WaitingReason& w) {
		switch (w) {
		case WaitingReason::not_set:
			return os << "WaitingReason::not_set";
		case WaitingReason::in_phi:
			return os << "WaitingReason::in_phi";
		case WaitingReason::i_am_manager:
			return os << "WaitingReason::i_am_manager";
		}
		return os;
	}

	std::ostream& operator<<(std::ostream& os, const Status& s) {
		switch (s) {
		case Status::active:
			return os << "Status::active";
		case Status::sleeping:
			return os << "Status::sleeping";
		case Status::dead:
			return os << "Status::dead";
		}
		return os;
	}

	template <typename SVFG>
	std::ostream& operator<<(std::ostream& os, const Node<SVFG> node) {
		// TODO: make print tidy
		os << "Node(";
		os << node;
		os << ')' << std::endl;
		return os;
	}

	template <typename SVFG>
	std::ostream& operator<<(std::ostream& os, const PrintableEdge<SVFG>& edge) {
		os << "Edge(";
		os << source(edge.edge, edge.g);
		os << "->";
		os << target(edge.edge, edge.g);
		os << ')' << std::endl;
		return os;
	}

	template <class SVFG>
	void Traverser<SVFG>::remove(size_t traverser_id) {
		workers.erase(traverser_id);
		// keep going
		act_if_necessary();
	}

	template <class SVFG>
	void Traverser<SVFG>::die() {
		this->dbg() << "change status: dead" << std::endl;
		status = Status::dead;
	}

	template <class SVFG>
	void Traverser<SVFG>::die_and_notify() {
		die();
		boss->remove(get_id());
	}

	template <class SVFG>
	void Traverser<SVFG>::sleep() {
		this->dbg() << "change status: sleeping" << std::endl;
		status = Status::sleeping;
	}

	template <class SVFG>
	void Traverser<SVFG>::wakeup() {
		this->dbg() << "change status: active" << std::endl;
		status = Status::active;
	}

	template <class SVFG>
	void Traverser<SVFG>::do_step() {
		assert(!trace.empty());
		Edge<SVFG> current_edge = trace.back();
		if (!skip_first_edge) {
			this->dbg() << "Analyzing edge " << PrintableEdge(current_edge, caretaker.get_g()) << std::endl;
			if (eval_result(handle_edge(current_edge))) {
				return;
			}
			skip_first_edge = false;
		}

		const Node<SVFG> current_node = source(current_edge, caretaker.get_g());
		this->dbg() << "Analyzing node " << current_node << std::endl;
		if (die_at_visited && caretaker.is_visited(current_node)) {
			this->die_and_notify();
			return;
		}
		caretaker.mark_visited(current_node);

		if (eval_result(handle_node(current_node))) {
			return;
		}

		eval_result(advance(current_node));
	}

	template <class SVFG>
	const SVF::PTACallGraphEdge* Traverser<SVFG>::t_get_callsite(const SVF::VFGEdge* edge) const {
		return get_callsite(edge, caretaker.get_svf_call_graph());
	}

	template <class SVFG>
	std::pair<CPA, const SVF::PTACallGraphEdge*>
	Traverser<SVFG>::evaluate_callpath(const Edge<SVFG>& edge, const graph::CallPath& cpath) const {
		SVF::VFGEdge* vfg_edge = caretaker.get_svfg()->template get_edge_obj<SVFG>(edge);
		bool is_call = vfg_edge != nullptr &&
		               (llvm::isa<SVF::CallDirSVFGEdge>(vfg_edge) || llvm::isa<SVF::CallIndSVFGEdge>(vfg_edge));
		bool is_ret = vfg_edge != nullptr &&
		              (llvm::isa<SVF::RetDirSVFGEdge>(vfg_edge) || llvm::isa<SVF::RetIndSVFGEdge>(vfg_edge));

		const SVF::PTACallGraphEdge* cg_edge = t_get_callsite(vfg_edge);
		if (cg_edge == nullptr) {
			return std::make_pair(CPA::keep, cg_edge);
		}
		if (cpath.size() == 0) {
			if (is_ret) {
				return std::make_pair(CPA::add, cg_edge);
			} else {
				// actually, this cannot not happen, if the call path begins at a root node such as main()
				// if this happens anyway, it is wanted by the user of the ValueAnlyzer
				// in this case we just ignore the call path
				return std::make_pair(CPA::keep, cg_edge);
			}
		}

		const SVF::PTACallGraphEdge* current = cpath.svf_at(cpath.size() - 1);
		if (is_call && *cg_edge == current) {
			return std::make_pair(CPA::drop, cg_edge);
		}

		if (is_ret) {
			const auto* node = current->getDstNode();
			for (const SVF::PTACallGraphEdge* out_edge :
			     boost::make_iterator_range(node->OutEdgeBegin(), node->OutEdgeEnd())) {
				if (*cg_edge == out_edge) {
					this->dbg() << "Found valid return edge. Go a level further down..." << std::endl;
					return std::make_pair(CPA::add, cg_edge);
				}
			}
		}
		return std::make_pair(CPA::false_path, cg_edge);
	}

	template <class SVFG>
	void Traverser<SVFG>::update_call_path(const CPA action, const SVF::PTACallGraphEdge* edge) {
		switch (action) {
		case CPA::drop:
			call_path.pop_back();
			return;
		case CPA::add:
			call_path.add_call_site(caretaker.get_call_graph(), safe_deref(edge));
			return;
		case CPA::keep:
			// do nothing
			return;
		case CPA::false_path:
			assert(false && "cannot handle false_path");
			return;
		}
	}

	template <class SVFG>
	void Traverser<SVFG>::add_edge_to_trace(const Edge<SVFG>& edge) {
		this->trace.emplace_back(edge);
		this->path.template add_edge<SVFG>(caretaker.get_tracer(), edge, caretaker.get_g());
		caretaker.get_tracer().go_to_node(this->entity, this->path, false);
	}

	template <class SVFG>
	TraversalResult<SVFG> Traverser<SVFG>::advance(const Node<SVFG> node, bool only_delegate) {
		// go into the direction of the first edge yourself or delegate
		bool first = !only_delegate;

		auto new_boss = (only_delegate) ? this : this->boss;

		// make a copy since we can change this->call_path in the first iteration
		graph::CallPath cp = call_path;
		unsigned spawned_traversers = 0;
		for (auto edge : graph_tool::in_edges_range(node, caretaker.get_g())) {
			this->dbg() << "Eval Callpath: " << cp << " | " << PrintableEdge(edge, caretaker.get_g()) << std::endl;

			tracer::GraphPath eval_path = this->path.clone();
			eval_path.template add_edge<SVFG>(caretaker.get_tracer(), edge, caretaker.get_g());
			caretaker.get_tracer().entity_is_looking_at(this->entity, eval_path);

			auto [action, cg_edge] = evaluate_callpath(edge, cp);
			if (action == CPA::false_path) {
				this->dbg() << "False path: " << PrintableEdge(edge, caretaker.get_g()) << std::endl;
				continue;
			}

			++spawned_traversers;
			if (first) {
				this->dbg() << "Advance: self, go to " << PrintableEdge(edge, caretaker.get_g()) << std::endl;
				this->trace.emplace_back(edge);
				caretaker.get_tracer().go_to_node(this->entity, eval_path, false);
				this->path = eval_path;
				update_call_path(action, cg_edge);
				first = false;
				continue;
			}
<<<<<<< HEAD
			auto worker = std::make_shared<Traverser>(new_boss, edge, cp, caretaker);
			dbg() << "COPY: Src: " << offset_print(offset) << " Dst: " << offset_print(worker->offset) << std::endl;
=======
			auto worker = std::make_shared<Traverser<SVFG>>(new_boss, edge, cp, caretaker);
			this->dbg() << "COPY: Src: " << offset_print(offset) << " Dst: " << offset_print(worker->offset)
			            << std::endl;
>>>>>>> d5616d34
			worker->offset = offset;
			this->dbg() << "COPY: Src: " << offset_print(offset) << " Dst: " << offset_print(worker->offset)
			            << std::endl;
			worker->level = level;
			worker->update_call_path(action, cg_edge);
			new_boss->hire(worker);
			this->dbg() << "Advance: new " << *worker << std::endl;
			this->caretaker.add_traverser(worker);
		}
		if (spawned_traversers == 0) {
			this->dbg() << "Advance: No further path. Die." << std::endl;
			return Die();
		}
		return KeepGoing();
	}

	template <class SVFG>
	void Traverser<SVFG>::sleep_and_send(Report<SVFG>&& report) {
		this->sleep();
		boss->send_report(std::move(report));
	}

	template <class SVFG>
	bool Traverser<SVFG>::eval_result(TraversalResult<SVFG>&& result) {
		bool ret = false;
		std::visit(overloaded{[&](Finished<SVFG> f) {
			                      this->dbg() << "Finished: Send report" << std::endl;
			                      sleep_and_send(std::move(f.report));
			                      ret = true;
		                      },
		                      [&](Wait w) {
			                      this->dbg() << "Waiting for reason " << w.reason << std::endl;
			                      reason = w.reason;
			                      this->sleep();
			                      ret = true;
		                      },
		                      [&](KeepGoing) { ret = false; },
		                      [&](Die) {
			                      this->die_and_notify();
			                      ret = true;
		                      }},
		           result);
		return ret;
	}

	template <class SVFG>
	TraversalResult<SVFG> Traverser<SVFG>::handle_edge(const Edge<SVFG>& edge) {
		SVF::VFGEdge* vfg_edge = caretaker.get_svfg()->template get_edge_obj<SVFG>(edge);
		auto hint = caretaker.get_hint();
		auto good_edge = [&]() {
			if (hint == graph::SigType::symbol) {
				return llvm::isa<SVF::CallDirSVFGEdge>(vfg_edge);
			}
			return llvm::isa<SVF::CallDirSVFGEdge>(vfg_edge) || llvm::isa<SVF::CallIndSVFGEdge>(vfg_edge);
		};
		if (good_edge()) {
			const SVF::PTACallGraphEdge* cg_edge = t_get_callsite(vfg_edge);
			if (cg_edge && call_path.size() > 0 && *cg_edge == call_path.svf_at(call_path.size() - 1)) {
				this->dbg() << "Found call edge further down. This could not be. Die: " << *vfg_edge << std::endl;
				return Die();
			} else {
				this->dbg() << "Found call edge up, waiting for other nodes: " << *vfg_edge << std::endl;
				level++;
				return Finished<SVFG>{EndOfFunction()};
			}
		}
		if (hint == graph::SigType::symbol && llvm::isa<SVF::CallIndSVFGEdge>(vfg_edge)) {
			this->dbg() << "Found indirect call edge up, while searching for symbols, die: " << *vfg_edge << std::endl;
			return Die();
		}

		return KeepGoing();
	}

	template <class SVFG>
	TraversalResult<SVFG> Traverser<SVFG>::handle_node(const Node<SVFG> node) {
		this->dbg() << "Handle node: " << node << std::endl;
		SVF::VFGNode* svf_node = caretaker.get_svfg()->template get_node_obj<SVFG>(node);
		auto id = caretaker.get_obj_id(node, offset, call_path);
		if (id) {
			this->dbg() << "Found a previous assigned object." << std::endl;
			this->dbg() << "CallPath: " << call_path << std::endl;
			this->dbg() << "Asked for: " << node << " " << offset_print(offset) << std::endl;
			return Finished<SVFG>{FoundValue<SVFG>{*id, node, {}, call_path}};
		}
		if (llvm::isa<SVF::NullPtrVFGNode>(svf_node)) {
			// Sigtype is not important here, a nullptr serves as value and symbol.
			this->dbg() << "Found a nullptr." << std::endl;
			auto nullval = llvm::ConstantPointerNull::get(
			    llvm::PointerType::get(llvm::IntegerType::get(caretaker.get_module().getContext(), 8), 0));
			return Finished<SVFG>{FoundValue<SVFG>{nullval, node, offset, std::nullopt}};
		}

		if (auto stmt = llvm::dyn_cast<SVF::StmtVFGNode>(svf_node)) {
			const llvm::Value* val = stmt->getPAGEdge()->getValue();
			auto hint = caretaker.get_hint();

			if (llvm::isa<llvm::GlobalValue>(val)) {
				// GlobalValues are call path independent so check for object assignment again
				auto id = caretaker.get_obj_id(node, offset, graph::CallPath());
				if (id) {
					this->dbg() << "Found a previous assigned object." << std::endl;
					this->dbg() << "CallPath: " << call_path << std::endl;
					this->dbg() << "Asked for: " << node << " " << offset_print(offset) << std::endl;
					return Finished<SVFG>{FoundValue<SVFG>{*id, node, {}, graph::CallPath()}};
				}
			}

			if (const llvm::GetElementPtrInst* i = llvm::dyn_cast<llvm::GetElementPtrInst>(val)) {
				this->dbg() << "Found GetElementPtrInst: " << pretty_print(*i) << std::endl;
				offset.emplace_back(i);
				this->dbg() << "New offset: " << offset_print(offset) << std::endl;
			}

			if (hint == graph::SigType::value || hint == graph::SigType::undefined) {
				if (const llvm::ConstantData* c = llvm::dyn_cast<llvm::ConstantData>(val)) {
					this->dbg() << "Found constant data: " << pretty_print(*c) << std::endl;
					return Finished<SVFG>{FoundValue<SVFG>{c, node, offset, std::nullopt}};
				}

				if (const llvm::Function* func = llvm::dyn_cast<llvm::Function>(val)) {
					this->dbg() << "Found function: " << pretty_print(*func) << std::endl;
					return Finished<SVFG>{FoundValue<SVFG>{func, node, offset, std::nullopt}};
				}

				if (const llvm::GlobalVariable* gv = llvm::dyn_cast<llvm::GlobalVariable>(val)) {
					if (gv->hasExternalLinkage()) {
						this->dbg() << "Found global external constant: " << pretty_print(*gv) << std::endl;
						return Finished<SVFG>{FoundValue<SVFG>{gv, node, offset, std::nullopt}};
					} else if (gv->getNumOperands() > 0) { // TODO consider using offset
						// special handling for strings, they are pointer to constant data
						const llvm::Value* gvv = gv->getOperand(0);
						if (gvv != nullptr) {
							if (const llvm::ConstantData* gvvc = llvm::dyn_cast<llvm::ConstantData>(gvv)) {
								this->dbg() << "Found global constant data: " << pretty_print(*gvvc) << std::endl;
								return Finished<SVFG>{FoundValue<SVFG>{gvvc, node, {}, std::nullopt}};
							}
						}
					}
				}
			}

			if (hint == graph::SigType::symbol) {
				if (const llvm::GlobalValue* gv = llvm::dyn_cast<llvm::GlobalValue>(val)) {
					this->dbg() << "Found global value: " << pretty_print(*gv) << std::endl;
					return Finished<SVFG>{FoundValue<SVFG>{gv, node, offset, std::nullopt}};
				}

				if (const llvm::AllocaInst* ai = llvm::dyn_cast<llvm::AllocaInst>(val)) {
					this->dbg() << "Found alloca instruction (local variable): " << pretty_print(*ai) << std::endl;
					return Finished<SVFG>{FoundValue<SVFG>{ai, node, offset, call_path}};
				}
			}
		}
		if (llvm::isa<SVF::PHIVFGNode>(svf_node)) {
			this->dbg() << "Found PHIVFGNode, spawn subtraversers: " << node << std::endl;
			auto result = advance(node, /* only_delegate= */ true);
			if (std::holds_alternative<Die>(result)) {
				return result;
			}
			return Wait{WaitingReason::in_phi};
		}
		return KeepGoing();
	}

	template <class SVFG>
	void Traverser<SVFG>::act_if_necessary() {
		// output
		this->dbg() << "Worker has changed something, check if action is required." << std::endl;
		this->dbg() << "Current workers:" << std::endl;
		for (auto worker : workers | boost::adaptors::map_values) {
			this->dbg() << "Worker: " << *worker << std::endl;
		}
		// check
		if (workers.size() == 0) {
			this->die_and_notify();
			return;
		}
		if (std::all_of(workers.begin(), workers.end(), [](auto w) {
			    return w.second->get_status() == Status::sleeping && w.second->reason != WaitingReason::in_phi;
		    })) {
			this->dbg() << "Got all reports. Acting..." << std::endl;
			handle_reports();
		} else {
			this->dbg() << "No action required." << std::endl;
		}
	}

	template <class SVFG>
	void Traverser<SVFG>::send_report(Report<SVFG>&& report) {
		reports.emplace_back(report);
		act_if_necessary();
	}

	template <class SVFG>
	void Traverser<SVFG>::handle_found_value(FoundValue<SVFG>&& report) {
		sleep_and_send(report);
	}

	template <class SVFG>
	void Traverser<SVFG>::cleanup_workers() {
		// TODO use std::erase_if in C++20
		auto it = workers.begin();
		while (it != workers.end()) {
			if (it->second->get_status() == Status::dead) {
				it = workers.erase(it);
			} else {
				++it;
			}
		}
	}

	template <class SVFG>
	void Traverser<SVFG>::hire(std::shared_ptr<Traverser> worker) {
		workers[worker->get_id()] = worker;
		worker->boss = this;
	}

	template <class SVFG>
	FoundValue<SVFG> Traverser<SVFG>::get_best_find(std::vector<Report<SVFG>>&& finds) const {
		// current heuristic: if a previous assigned instance is found, take that, otherwise the first one
		auto found_instance = [](Report<SVFG>& r) {
			return std::holds_alternative<OSObject>(std::get<FoundValue<SVFG>>(r).value);
		};
		auto it = std::find_if(finds.begin(), finds.end(), found_instance);
		if (it != finds.end()) {
			return std::get<FoundValue<SVFG>>(std::move(*it));
		}
		return std::get<FoundValue<SVFG>>(std::move(finds[0]));
	}

	template <class SVFG>
	void Traverser<SVFG>::handle_reports() {
		auto found_value = [](Report<SVFG>& r) { return std::holds_alternative<FoundValue<SVFG>>(r); };

		auto it = std::find_if(reports.begin(), reports.end(), found_value);
		if (it != reports.end()) {
			std::vector<Report<SVFG>> finds;
			std::copy_if(reports.begin(), reports.end(), std::back_inserter(finds), found_value);
			if (finds.size() > 1 && reason == WaitingReason::in_phi) {
				// TODO we must not have two Found Values otherwise we are not able to handle it
				this->dbg() << "PHINode with multiple value nodes is not supported." << std::endl;
				throw ValuesUnknown("PHINode with multiple value nodes is not supported.");
			}
			this->dbg() << "Worker found a value, forwarding..." << std::endl;
			auto report = get_best_find(std::move(finds));

			std::for_each(workers.begin(), workers.end(), [](auto w) { w.second->die(); });
			workers.clear();
			reports.clear();
			reason = WaitingReason::not_set;
			handle_found_value(std::move(report));
			return;
		}
		if (std::all_of(reports.begin(), reports.end(),
		                [](Report<SVFG>& r) { return std::holds_alternative<EndOfFunction>(r); })) {
			if (workers.size() == 1 && reason == WaitingReason::in_phi && boss != this) {
				// currently waiting in phi node and we have only one subtraverser
				// We can savely ignore the phi in this case. Pass the traverser to our boss.
				auto worker = workers.begin()->second;
				boss->hire(worker);
				workers.clear();
				assert(reports.size() == 1 && "workers and reports size must match here");
				// we have no job anymore, just die()
				this->dbg() << "Found PHI with one possible continuation. Continue with T" << worker->get_id()
				            << " (boss=T" << boss->get_id() << "). Removing ourself." << std::endl;
				auto report = std::move(*reports.begin());
				reports.clear();
				boss->send_report(std::move(report));
				this->die_and_notify();
			} else {
				auto travs = choose_best_next_traversers();
				this->dbg() << "All subordinates reached end of current call level." << std::endl;
				reports.clear();
				for (auto t : travs) {
					this->dbg() << "Continue with: " << t->get_id() << std::endl;
					t->wakeup();
					t->skip_first_edge = true;
				}
			}
		}
	}

<<<<<<< HEAD
	std::vector<std::shared_ptr<Traverser>> Traverser::choose_best_next_traversers() {
		std::vector<std::shared_ptr<Traverser>> indirects;
		std::vector<std::shared_ptr<Traverser>> directs;
=======
	template <class SVFG>
	std::vector<shared_ptr<Traverser<SVFG>>> Traverser<SVFG>::choose_best_next_traversers() {
		std::vector<shared_ptr<Traverser<SVFG>>> indirects;
		std::vector<shared_ptr<Traverser<SVFG>>> directs;
>>>>>>> d5616d34
		for (auto worker : workers | boost::adaptors::map_values) {
			assert(!worker->trace.empty());
			if (llvm::isa<SVF::CallIndSVFGEdge>(
			        caretaker.get_svfg()->template get_edge_obj<SVFG>(worker->trace.back()))) {
				indirects.emplace_back(worker);
			} else {
				directs.emplace_back(worker);
			}
		}
		if (indirects.size() >= 1) {
			return indirects;
		}
		return directs;
	}

	template <class SVFG>
	Logger::LogStream& Traverser<SVFG>::dbg() const {
		auto& ls = caretaker.get_logger().debug();
		ls << std::string(level, ' ');
		ls << 'T' << id << " (" << call_path.size() << "): ";
		return ls;
	}

	template <typename SVFG>
	std::ostream& operator<<(std::ostream& os, const Traverser<SVFG>& t) {
		os << "Traverser(";
		os << "id=" << t.get_id();
		os << ", boss=" << t.boss->get_id();
		if (!t.trace.empty()) {
			Edge<SVFG> edge = t.trace.back();
			os << ", edge=" << source(edge, t.caretaker.get_g()) << "->" << target(edge, t.caretaker.get_g());
		} else {
			os << ", edge=nullptr";
		}
		os << ", status=" << t.status;
		if (t.reason != WaitingReason::not_set) {
			os << ", reason=" << t.reason;
		}
		os << ")";
		return os;
	}

	template <class SVFG>
	void Manager<SVFG>::act_if_necessary() {
		if (this->workers.size() == 0) {
			this->caretaker.get_logger().warn() << "Manager:: Did not found a valid value." << std::endl;
			throw ValuesUnknown("Manager: Did not found a valid value.");
		}
		Traverser<SVFG>::act_if_necessary();
	}

	template <class SVFG>
	bool Manager<SVFG>::eval_node_result(TraversalResult<SVFG>&& result) {
		bool ret = false;
		std::visit(overloaded{[&](Finished<SVFG> f) {
			                      this->value = std::move(std::get<FoundValue<SVFG>>(f.report));
			                      this->caretaker.stop();
			                      ret = true;
		                      },
		                      [&](Wait w) {
			                      this->reason = w.reason;
			                      this->sleep();
			                      ret = true;
		                      },
		                      [&](KeepGoing) { ret = false; },
		                      [&](Die) {
			                      this->die_and_notify();
			                      ret = true;
		                      }},
		           result);
		return ret;
	}

	template <class SVFG>
	void Manager<SVFG>::do_step() {
		this->dbg() << "Manager: search current node" << std::endl;
		if (eval_node_result(this->handle_node(node))) {
			return;
		}
		this->caretaker.mark_visited(node);

		this->dbg() << "Manager: delegate" << std::endl;
		TraversalResult<SVFG> result = this->advance(node, /* only_delegate= */ true);
		if (std::holds_alternative<Die>(result)) {
			throw ValuesUnknown("Start node has no incoming flows.");
		}
		this->sleep();
	}

	template <class SVFG>
	void Manager<SVFG>::handle_found_value(FoundValue<SVFG>&& report) {
		value = report;
		this->sleep();
		this->caretaker.stop();
	}

	template <class SVFG>
	const FoundValue<SVFG> Manager<SVFG>::get_value() {
		assert(value && "no value");
		return *value;
	}

	template <class SVFG>
	void Bookkeeping<SVFG>::run() {
		// while(true) {
		for (int i = 0; i < 100; ++i) {
			for (auto it = traversers.begin(); it != traversers.end();) {
				auto traverser = *it;
				if (should_stop) {
					va.logger.debug() << "Stopping..." << std::endl;
					return;
				}
				switch (traverser->get_status()) {
				case Status::dead:
					it = traversers.erase(it);
					continue;
				case Status::sleeping:
					++it;
					continue;
				case Status::active:
					traverser->do_step();
					++it;
				}
			}
		}
		va.logger.debug() << "Stopping after 100 iterations." << std::endl;
	}

	template <class SVFG>
	llvm::Module& Bookkeeping<SVFG>::get_module() const {
		return va.graph.get_module();
	}

	template <class SVFG>
	Logger& Bookkeeping<SVFG>::get_logger() const {
		return va.logger;
	}

	template <class SVFG>
	std::optional<OSObject> Bookkeeping<SVFG>::get_obj_id(const Node<SVFG> node,
	                                                      const std::vector<const llvm::GetElementPtrInst*>& offset,
	                                                      const graph::CallPath& callpath) const {
		auto num_offsets = convert_to_number_offsets(offset, this->get_module());
		if (!num_offsets) {
			return std::nullopt;
		}
		auto it = va.obj_map.left.find(std::make_tuple(node, *num_offsets, callpath.hash()));
		if (it != va.obj_map.left.end()) {
			return it->second;
		}
		return std::nullopt;
	}

	template <class SVFG>
	void ValueAnalyzerImpl<SVFG>::fail(const char* msg) {
		logger.error() << "ERROR: " << msg << std::endl;
		throw ValuesUnknown(msg);
	}

	template <class SVFG>
	const Node<SVFG> ValueAnalyzerImpl<SVFG>::get_vfg_node(const llvm::Value& start, int argument_nr) {
		auto nodes = this->svfg->template from_llvm_value<SVFG>(start);
		if (nodes.size() == 0) {
			logger.error() << "Call get_vfg_node with: " << start << " and argument_nr: " << argument_nr << std::endl;
			throw ValuesUnknown("Cannot go back from llvm::Value to an SVF node");
		}
		if (nodes.size() == 1) {
			// we have an 1 to 1 mapping, so just return
			return *nodes.begin();
		}
		// more than one node, we need to do a back mapping with a heuristic

		// helper variables for addr_pattern
		uint64_t addr = 0; // a graphtool vertex
		bool addr_set = false;
		bool addr_pattern_valid = true;
		auto fail_with_msg = [&](const char* msg) {
			logger.debug() << msg << std::endl;
			addr_pattern_valid = false;
		};
		auto assign_addr = [&](const Node<SVFG> n) {
			if (addr_set && static_cast<uint64_t>(n) == addr) {
				return;
			} else if (addr_set) {
				fail_with_msg("Addr pattern failed. Found a second addr node.");
			} else {
				addr = n;
				addr_set = true;
			}
		};

		// iterate all nodes to check for specific pattern
		for (auto node : nodes) {
			// Pattern 1: We have only one AddrVFGNode and multiple pointer (GepVFGNodes) to this node
			if (addr_pattern_valid) {
				SVF::VFGNode* vfg_node = this->svfg->template get_node_obj<SVFG>(node);
				if (llvm::dyn_cast<SVF::AddrVFGNode>(vfg_node)) {
					assign_addr(node);
				} else if (llvm::isa<SVF::GepVFGNode>(vfg_node)) {
					bool first_node = true;
<<<<<<< HEAD
					for (const SVF::VFGEdge* edge :
					     boost::make_iterator_range(node->InEdgeBegin(), node->InEdgeEnd())) {
=======
					for (auto edge : graph_tool::in_edges_range(node, g)) {
>>>>>>> d5616d34
						if (!first_node) {
							fail_with_msg("Addr pattern failed. Found a pointer to more than one node.");
							break;
						}
						auto cand = source(edge, g);
						if (llvm::dyn_cast<SVF::AddrVFGNode>(this->svfg->template get_node_obj<SVFG>(cand))) {
							assign_addr(cand);
						} else {
							fail_with_msg("Addr pattern failed. Found a pointer to a non AddrVFGNode");
						}
						first_node = false;
					}
				}
			}

			// Pattern 2: Any element in the list is a nullptr
			if (llvm::isa<SVF::NullPtrVFGNode>(this->svfg->template get_node_obj<SVFG>(node))) {
				logger.debug() << "Pattern 2, found nullptr: " << node << std::endl;
				return node;
			}
		}

		if (addr_pattern_valid && addr_set) {
			logger.debug() << "Pattern 1, found one address with multiple pointers: " << addr << std::endl;
			return addr;
		}

		// ATTENTION: Pattern 3 is under development
		if (argument_nr >= 0) {
			logger.warning() << "get_vfg_node(): try to check for Pattern 3 which is under development" << std::endl;
			for (auto node : nodes) {
				// Pattern 3: We are searching an argument, the next node has to be a FormalParmPHI
				for (auto edge : graph_tool::out_edges_range(node, g)) {
					auto cand = target(edge, g);
					logger.debug() << "cand: " << cand << std::endl;
					if (auto phi =
					        llvm::dyn_cast<SVF::InterPHIVFGNode>(this->svfg->template get_node_obj<SVFG>(cand))) {
						logger.debug() << "PHINode: " << *phi << std::endl;
						if (phi->isFormalParmPHI()) {
							if (auto arg = llvm::dyn_cast<llvm::Argument>(phi->getValue())) {
								logger.debug()
								    << "arg: " << *arg << " " << arg->getArgNo() << " " << argument_nr << std::endl;
								if (arg->getArgNo() == static_cast<unsigned>(argument_nr)) {
									logger.error() << "Found correct node" << std::endl;
									assert(false && "Pattern 3 (under development) found correct node.");
								}
							}
						}
					}
				}
			}
		}

		assert(false && "get_vfg_node(): No pattern is matching!");
	}

<<<<<<< HEAD
	FoundValue ValueAnalyzer::do_backward_value_search(const SVF::VFGNode* start, graph::CallPath callpath,
	                                                   graph::SigType hint) {
		Bookkeeping caretaker(*this, callgraph, s_callgraph, hint);
		std::shared_ptr<Manager> root = std::make_shared<Manager>(start, callpath, caretaker);
=======
	template <class SVFG>
	FoundValue<SVFG> ValueAnalyzerImpl<SVFG>::do_backward_value_search(const Node<SVFG> start, graph::CallPath callpath,
	                                                                   graph::SigType hint) {
		Bookkeeping caretaker(*this, this->callgraph, this->svfg, g, tracer, svf_objects.s_callgraph, hint);
		std::shared_ptr<Manager<SVFG>> root = std::make_shared<Manager<SVFG>>(start, callpath, caretaker);
>>>>>>> d5616d34
		caretaker.add_traverser(root);

		tracer.entity_on_node(root->get_entity(),
		                      tracer::GraphNode(static_cast<uint64_t>(start), graph::GraphType::SVFG));

		caretaker.run();
		auto& result = root->get_value();
		logger.debug() << "FoundValue with offset " << offset_print(result.offset) << std::endl;
		return result;
	}

	template <class SVFG>
	const llvm::Value& ValueAnalyzerImpl<SVFG>::get_nth_arg(const llvm::CallBase& callsite,
	                                                        const unsigned argument_nr) const {
		const auto& use = callsite.getArgOperandUse(argument_nr);
		return safe_deref(use.get());
	}

	template <class SVFG>
	Result ValueAnalyzerImpl<SVFG>::get_argument_value(llvm::CallBase& callsite, graph::CallPath callpath,
	                                                   unsigned argument_nr, graph::SigType hint, PyObject*) {
		if (is_call_to_intrinsic(callsite)) {
			throw ValuesUnknown("Called function is an intrinsic.");
		}
		if (callsite.isIndirectCall()) {
			throw ValuesUnknown("Called function is indirect.");
		}

		if (argument_nr >= callsite.arg_size()) {
			throw ValuesUnknown("Argument number is too big.");
		}

		/* retrieve value of arguments */
		llvm::AttributeList attrl = callsite.getAttributes();
		llvm::AttributeSet attrs = attrl.getAttributes(argument_nr + 1);
		const llvm::Value& val = get_nth_arg(callsite, argument_nr);

		logger.debug() << "Analyzing argument " << argument_nr << ": " << pretty_print(val) << std::endl;

		// fast lane, if val is a constant, take it
		FoundValue<SVFG> value;
		if (const llvm::ConstantData* c = llvm::dyn_cast<llvm::ConstantData>(&val)) {
			logger.debug() << "Found constant data: " << pretty_print(*c) << std::endl;
			value = FoundValue<SVFG>{c, std::nullopt, {}, std::nullopt};
		} else {
			const Node<SVFG> v_node = get_vfg_node(val, argument_nr);
			value = do_backward_value_search(v_node, callpath, hint);
		}

		// printing
		if (std::holds_alternative<OSObject>(value.value)) {
			logger.debug() << "Found previous object. ID: " << std::get<OSObject>(value.value) << std::endl;
		} else {
			logger.debug() << "Found value: " << pretty_print(*std::get<const llvm::Value*>(value.value)) << std::endl;
		}

		return Result{std::move(value.value), std::move(value.offset), std::move(attrs), std::move(value.callpath)};
	}

	template <class SVFG>
	const SVF::StoreVFGNode* ValueAnalyzerImpl<SVFG>::find_next_store(const Node<SVFG> start) {
		// we assume that the found value node is a PHINode or similar but flows directly or with some copies into a
		// statement node (the respective store) maybe this needs to be improved some time
		Node<SVFG> current = start;
		// random constant, prevent endless loops, this amount of copies is unlikely
		for (unsigned i = 0; i < 20; ++i) {
			logger.debug() << "Downward search: " << current << std::endl;
			for (auto edge : graph_tool::out_edges_range(current, g)) {
				Node<SVFG> cand = target(edge, g);
				SVF::VFGNode* svf_cand = this->svfg->template get_node_obj<SVFG>(cand);
				if (llvm::isa<SVF::CopyVFGNode>(svf_cand)) {
					current = cand;
					break; // only inner for loop
				}
				if (auto store = llvm::dyn_cast<SVF::StoreVFGNode>(svf_cand)) {
					logger.debug() << "Found store node: " << *store << std::endl;
					return store;
				}
			}
		}
		return nullptr;
	}

	template <class SVFG>
	void ValueAnalyzerImpl<SVFG>::assign_system_object(const llvm::Value* value, OSObject obj_index,
	                                                   const std::vector<const llvm::GetElementPtrInst*>& offsets,
	                                                   const graph::CallPath& callpath) {
		const Node<SVFG> v_node = get_vfg_node(safe_deref(value));

		logger.debug() << "Assign object ID " << obj_index << " to SVFG node: " << v_node;
		if (offsets.size() != 0) {
			logger.debug() << " with offset " << offset_print(offsets);
		}
		logger.debug() << " and callpath " << callpath << "." << std::endl;
		auto num_offsets = convert_to_number_offsets(offsets, graph.get_module());
		if (num_offsets) {
			obj_map.insert(graph::GraphData::ObjMap::value_type(std::make_tuple(v_node, *num_offsets, callpath.hash()),
			                                                    obj_index));
		} else {
			logger.error() << "Cannot calculate get_element_ptr offsets. Do not assign anything." << std::endl;
		}
	}

	template <class SVFG>
	bool ValueAnalyzerImpl<SVFG>::has_connection(llvm::CallBase& callsite, graph::CallPath, unsigned argument_nr,
	                                             OSObject obj_index) {
		if (is_call_to_intrinsic(callsite)) {
			throw ConnectionStatusUnknown("Called function is an intrinsic.");
		}
		if (callsite.isIndirectCall()) {
			throw ConnectionStatusUnknown("Called function is indirect.");
		}

		if (argument_nr >= callsite.arg_size()) {
			throw ConnectionStatusUnknown("Argument number is too big.");
		}

		/* check whether we have a node stored for the system object */
		auto it = obj_map.right.find(obj_index);
		if (it == obj_map.right.end()) {
			/* we cannot rule out a connection */
			throw ConnectionStatusUnknown("Object has no corresponding node in SVFG.");
		}
		auto id = it->second;
		// TODO handle offset and callpath

		/* retrieve SVFG node for system object */
		const Node<SVFG> obj_node = static_cast<Node<SVFG>>(std::get<0>(id));

		/* retrieve SVFG node for input triple */
		const llvm::Value& val = get_nth_arg(callsite, argument_nr);
		const Node<SVFG> input_node = get_vfg_node(val);

		logger.debug() << "Find connection between " << input_node << " and " << obj_node << std::endl;

		std::set<Node<SVFG>> visited;
		std::stack<Node<SVFG>> node_stack;

		/* starting the search from the object node makes the search terminate quickly in many cases */
		auto starting_node = obj_node;
		auto target_node = input_node;
		visited.emplace(starting_node);
		node_stack.push(starting_node);
		if (starting_node == target_node) {
			// This should not happen?!
			logger.warn() << "Asked for connection between identical nodes." << std::endl;
			return true;
		}

		/* do a DFS, storing the path in 'node_stack' and marking nodes by adding them to the 'visited' set */
		while (!node_stack.empty()) {
			auto current_node = node_stack.top();
			node_stack.pop();

			for (auto edge : graph_tool::out_edges_range(current_node, g)) {
				auto node = target(edge, g);
				SVF::VFGNode* svf_node = this->svfg->template get_node_obj<SVFG>(node);
				if (visited.find(node) == visited.end()) {
					if (llvm::isa<SVF::MRSVFGNode>(svf_node))
						continue; // helps constructed example
					if (llvm::isa<SVF::NullPtrVFGNode>(svf_node))
						continue; // helps gpslogger
					if (node == target_node) {
						logger.debug() << "Found connection after visiting " << visited.size() << " nodes."
						               << std::endl;
						return true;
					}
					visited.emplace(node);
					node_stack.push(node);
				}
			}
			for (auto edge : graph_tool::in_edges_range(current_node, g)) {
				auto node = source(edge, g);
				SVF::VFGNode* svf_node = this->svfg->template get_node_obj<SVFG>(node);
				if (visited.find(node) == visited.end()) {
					if (llvm::isa<SVF::MRSVFGNode>(svf_node))
						continue;
					if (llvm::isa<SVF::NullPtrVFGNode>(svf_node))
						continue;
					if (node == target_node) {
						logger.debug() << "Found connection after visiting " << visited.size() << " nodes."
						               << std::endl;
						return true;
					}
					visited.emplace(node);
					node_stack.push(node);
				}
			}
		}
		logger.debug() << "No connection after visiting " << visited.size() << " nodes." << std::endl;

		return false;
	}

	PyObject* ValueAnalyzer::py_repack_raw_value(const RawValue& value) const {
		if (std::holds_alternative<OSObject>(value)) {
			static_assert(std::is_same<uint64_t, OSObject>::value);
			uint64_t raw_index = std::get<OSObject>(value);
			PyObject* obj_index = PyLong_FromUnsignedLongLong(raw_index);
			assert(PyLong_AsUnsignedLongLong(obj_index) == raw_index && "Python long conversion failed");
			return obj_index;
		} else {
			// it would be nice to return a const value here, however const correctness and Python are not compatible
			return get_obj_from_value(safe_deref(const_cast<llvm::Value*>(std::get<const llvm::Value*>(value))));
		}
	}

	PyObject* ValueAnalyzer::py_repack_offsets(const std::vector<const llvm::GetElementPtrInst*>& offsets) const {
		PyObject* py_offsets = PyTuple_New(offsets.size());
		for (const auto& indexed_gep : offsets | boost::adaptors::indexed()) {
			// it would be nice to return a const gep here, however const correctness and Python are not compatible
			PyObject* py_gep =
			    get_obj_from_value(safe_deref(const_cast<llvm::GetElementPtrInst*>(indexed_gep.value())));
			PyTuple_SET_ITEM(py_offsets, indexed_gep.index(), py_gep);
		}
		return py_offsets;
	}

	template <class SVFG>
	const llvm::Value* ValueAnalyzerImpl<SVFG>::get_llvm_return(const llvm::CallBase& callsite) const {
		for (const auto user : callsite.users()) {
			if (const auto store = llvm::dyn_cast<llvm::StoreInst>(user)) {
				return store->getPointerOperand();
			}
		}
		// fallback, if no store is found
		return &callsite;
	}

	template <class SVFG>
	const llvm::Value* ValueAnalyzerImpl<SVFG>::get_return_value(const llvm::CallBase& callsite, graph::CallPath) {
		if (callsite.getFunctionType()->getReturnType()->isVoidTy()) {
			fail("Cannot get return value of void function.");
		}
		logger.debug() << "Get return value of " << callsite << std::endl;
		const Node<SVFG> node = get_vfg_node(callsite);

		auto store = find_next_store(node);
		if (store != nullptr) {
			logger.debug() << "GRV " << *store->getPAGEdge() << std::endl;
			return store->getInst();
		}
		// fallback
		logger.warn() << "Did not find a storage node in the SVFG. Falling back to plain LLVM search." << std::endl;
		return get_llvm_return(callsite);
	}

	template <class SVFG>
	Result ValueAnalyzerImpl<SVFG>::get_memory_value(const llvm::Value* intermediate_value, graph::CallPath callpath) {
		const Node<SVFG> v_node = get_vfg_node(safe_deref(intermediate_value));
		FoundValue<SVFG> result = do_backward_value_search(v_node, callpath, graph::SigType::symbol);
		return Result{result.value, result.offset, std::nullopt, result.callpath};
	}

	PyObject* ValueAnalyzer::py_get_memory_value(const llvm::Value* intermediate_value, graph::CallPath callgraph) {
		PyObject* res;
		graph_tool::gt_dispatch<>()(
		    [&](auto& g) {
			    ValueAnalyzerImpl impl{g, graph, tracer, logger, svfg, svf_objects};
			    res = py_repack(impl.get_memory_value(intermediate_value, callgraph));
		    },
		    graph_tool::always_directed())(svfg->graph.get_graph_view());
		tracer.clear();
		return res;
	}

	template <class SVFG>
	std::vector<std::pair<const llvm::Value*, graph::CallPath>> ValueAnalyzerImpl<SVFG>::get_assignments(
	    const llvm::Value* value, const std::vector<const llvm::GetElementPtrInst*>& gep, graph::CallPath callpath) {
		const Node<SVFG> start_node = get_vfg_node(safe_deref(value));
		std::stack<std::pair<const Node<SVFG>, graph::CallPath>> nodes;
		nodes.emplace(std::make_pair(start_node, callpath));
		std::vector<std::pair<const llvm::Value*, graph::CallPath>> stores;
		auto gep_iter = gep.rbegin();
		while (nodes.size() != 0) {
			auto [node, path] = nodes.top();
			nodes.pop();

			SVF::VFGNode* svf_node = this->svfg->template get_node_obj<SVFG>(node);

			// termination condition
			if (auto gep_node = llvm::dyn_cast<SVF::GepVFGNode>(svf_node)) {
				const llvm::GetElementPtrInst* gep_inst =
				    llvm::cast<llvm::GetElementPtrInst>(gep_node->getPAGEdge()->getValue());
				if (get_offset(gep_inst, graph.get_module()) != get_offset(*(gep_iter++), graph.get_module())) {
					// not fitting, quit this path
					continue;
				}
			}
			if (auto gep_node = llvm::dyn_cast<SVF::StoreVFGNode>(svf_node)) {
				const llvm::Value* val = gep_node->getPAGEdge()->getValue();
				stores.emplace_back(std::make_pair(val, path));
			}

			// next step
			for (auto edge : graph_tool::out_edges_range(node, g)) {
				SVF::VFGEdge* svf_edge = this->svfg->template get_edge_obj<SVFG>(edge);
				if (llvm::isa<SVF::CallDirSVFGEdge>(svf_edge) || llvm::isa<SVF::CallIndSVFGEdge>(svf_edge)) {
					path.add_call_site(callgraph, safe_deref(get_callsite(svf_edge, svf_objects.s_callgraph)));
				}
				nodes.emplace(std::make_pair(target(edge, g), path));
			}
		}

		return stores;
	}

	PyObject* ValueAnalyzer::py_get_assignments(const llvm::Value* value,
	                                            const std::vector<const llvm::GetElementPtrInst*>& gep,
	                                            graph::CallPath callpath) {
		std::vector<std::pair<const llvm::Value*, graph::CallPath>> values;
		graph_tool::gt_dispatch<>()(
		    [&](auto& g) {
			    ValueAnalyzerImpl impl{g, graph, tracer, logger, svfg, svf_objects};
			    values = impl.get_assignments(value, gep, callpath);
		    },
		    graph_tool::always_directed())(svfg->graph.get_graph_view());

		PyObject* py_values = PyTuple_New(values.size());
		for (const auto& indexed_val : values | boost::adaptors::indexed()) {
			const auto& [val, callpath] = indexed_val.value();
			PyObject* py_val = get_obj_from_value(safe_deref(const_cast<llvm::Value*>(val)));
			PyObject* py_callpath = callpath.get_python_obj();
			PyObject* py_context_val = PyTuple_Pack(2, py_val, py_callpath);
			PyTuple_SET_ITEM(py_values, indexed_val.index(), py_context_val);
		}
		tracer.clear();
		return py_values;
	}

	PyObject* ValueAnalyzer::py_repack(Result&& result) const {
		PyObject* py_callpath = (result.callpath) ? result.callpath->get_python_obj() : Py_None;
		PyObject* py_attrs = (result.attrs) ? get_obj_from_attr_set(*result.attrs) : Py_None;
		return PyTuple_Pack(4, py_repack_raw_value(result.value), py_repack_offsets(result.offset), py_attrs,
		                    py_callpath);
	}

	PyObject* ValueAnalyzer::py_get_argument_value(PyObject* callsite, graph::CallPath callpath, unsigned argument_nr,
	                                               int hint, PyObject* type) {

		llvm::CallBase* ll_callsite;
		graph_tool::gt_dispatch<>()([&](auto& g) { get_llvm_callsite(g, &ll_callsite, callsite); },
		                            graph_tool::always_directed())(cfg.graph.get_graph_view());

		PyObject* res;
		graph_tool::gt_dispatch<>()(
		    [&](auto& g) {
			    ValueAnalyzerImpl impl{g, graph, tracer, logger, svfg, svf_objects};
			    res = py_repack(impl.get_argument_value(safe_deref(ll_callsite), callpath, argument_nr,
			                                            static_cast<graph::SigType>(hint), type));
		    },
		    graph_tool::always_directed())(svfg->graph.get_graph_view());

		tracer.clear();
		return res;
	}

	PyObject* ValueAnalyzer::py_get_return_value(PyObject* callsite, graph::CallPath callpath) {
		llvm::CallBase* ll_callsite;
		graph_tool::gt_dispatch<>()([&](auto& g) { get_llvm_callsite(g, &ll_callsite, callsite); },
		                            graph_tool::always_directed())(cfg.graph.get_graph_view());

		PyObject* res;
		graph_tool::gt_dispatch<>()(
		    [&](auto& g) {
			    ValueAnalyzerImpl impl{g, graph, tracer, logger, svfg, svf_objects};
			    res = get_obj_from_value(
			        safe_deref(const_cast<llvm::Value*>(impl.get_return_value(safe_deref(ll_callsite), callpath))));
		    },
		    graph_tool::always_directed())(svfg->graph.get_graph_view());
		tracer.clear();
		return res;
	}

	void ValueAnalyzer::py_assign_system_object(const llvm::Value* value, OSObject obj_index,
	                                            const std::vector<const llvm::GetElementPtrInst*>& offsets,
	                                            const graph::CallPath& callpath) {
		graph_tool::gt_dispatch<>()(
		    [&](auto& g) {
			    ValueAnalyzerImpl impl{g, graph, tracer, logger, svfg, svf_objects};
			    impl.assign_system_object(value, obj_index, offsets, callpath);
		    },
		    graph_tool::always_directed())(svfg->graph.get_graph_view());
		tracer.clear();
	}

	bool ValueAnalyzer::py_has_connection(PyObject* callsite, graph::CallPath callpath, unsigned argument_nr,
	                                      OSObject obj_index) {
		llvm::CallBase* ll_callsite;
		graph_tool::gt_dispatch<>()([&](auto& g) { get_llvm_callsite(g, &ll_callsite, callsite); },
		                            graph_tool::always_directed())(cfg.graph.get_graph_view());

		bool ret;
		graph_tool::gt_dispatch<>()(
		    [&](auto& g) {
			    ValueAnalyzerImpl impl{g, graph, tracer, logger, svfg, svf_objects};
			    ret = impl.has_connection(safe_deref(ll_callsite), callpath, argument_nr, obj_index);
		    },
		    graph_tool::always_directed())(svfg->graph.get_graph_view());
		tracer.clear();
		return ret;
	}

	llvm::GlobalValue* ValueAnalyzer::find_global(const std::string& name) {
		llvm::Module& mod = graph.get_module();
		return mod.getNamedValue(name);
	}

	PyObject* ValueAnalyzer::py_find_global(const std::string& name) {
		auto global = find_global(name);
		if (global == nullptr) {
			return Py_None;
		}
		return get_obj_from_value(*global);
	}

} // namespace ara::step<|MERGE_RESOLUTION|>--- conflicted
+++ resolved
@@ -328,14 +328,11 @@
 				first = false;
 				continue;
 			}
-<<<<<<< HEAD
 			auto worker = std::make_shared<Traverser>(new_boss, edge, cp, caretaker);
 			dbg() << "COPY: Src: " << offset_print(offset) << " Dst: " << offset_print(worker->offset) << std::endl;
-=======
 			auto worker = std::make_shared<Traverser<SVFG>>(new_boss, edge, cp, caretaker);
 			this->dbg() << "COPY: Src: " << offset_print(offset) << " Dst: " << offset_print(worker->offset)
 			            << std::endl;
->>>>>>> d5616d34
 			worker->offset = offset;
 			this->dbg() << "COPY: Src: " << offset_print(offset) << " Dst: " << offset_print(worker->offset)
 			            << std::endl;
@@ -619,16 +616,10 @@
 		}
 	}
 
-<<<<<<< HEAD
-	std::vector<std::shared_ptr<Traverser>> Traverser::choose_best_next_traversers() {
-		std::vector<std::shared_ptr<Traverser>> indirects;
-		std::vector<std::shared_ptr<Traverser>> directs;
-=======
-	template <class SVFG>
-	std::vector<shared_ptr<Traverser<SVFG>>> Traverser<SVFG>::choose_best_next_traversers() {
-		std::vector<shared_ptr<Traverser<SVFG>>> indirects;
-		std::vector<shared_ptr<Traverser<SVFG>>> directs;
->>>>>>> d5616d34
+	template <class SVFG>
+	std::vector<std::shared_ptr<Traverser<SVFG>>> Traverser<SVFG>::choose_best_next_traversers() {
+		std::vector<std::shared_ptr<Traverser<SVFG>>> indirects;
+		std::vector<std::shared_ptr<Traverser<SVFG>>> directs;
 		for (auto worker : workers | boost::adaptors::map_values) {
 			assert(!worker->trace.empty());
 			if (llvm::isa<SVF::CallIndSVFGEdge>(
@@ -829,12 +820,7 @@
 					assign_addr(node);
 				} else if (llvm::isa<SVF::GepVFGNode>(vfg_node)) {
 					bool first_node = true;
-<<<<<<< HEAD
-					for (const SVF::VFGEdge* edge :
-					     boost::make_iterator_range(node->InEdgeBegin(), node->InEdgeEnd())) {
-=======
 					for (auto edge : graph_tool::in_edges_range(node, g)) {
->>>>>>> d5616d34
 						if (!first_node) {
 							fail_with_msg("Addr pattern failed. Found a pointer to more than one node.");
 							break;
@@ -891,18 +877,11 @@
 		assert(false && "get_vfg_node(): No pattern is matching!");
 	}
 
-<<<<<<< HEAD
-	FoundValue ValueAnalyzer::do_backward_value_search(const SVF::VFGNode* start, graph::CallPath callpath,
-	                                                   graph::SigType hint) {
-		Bookkeeping caretaker(*this, callgraph, s_callgraph, hint);
-		std::shared_ptr<Manager> root = std::make_shared<Manager>(start, callpath, caretaker);
-=======
 	template <class SVFG>
 	FoundValue<SVFG> ValueAnalyzerImpl<SVFG>::do_backward_value_search(const Node<SVFG> start, graph::CallPath callpath,
 	                                                                   graph::SigType hint) {
 		Bookkeeping caretaker(*this, this->callgraph, this->svfg, g, tracer, svf_objects.s_callgraph, hint);
 		std::shared_ptr<Manager<SVFG>> root = std::make_shared<Manager<SVFG>>(start, callpath, caretaker);
->>>>>>> d5616d34
 		caretaker.add_traverser(root);
 
 		tracer.entity_on_node(root->get_entity(),
