--- conflicted
+++ resolved
@@ -1,13 +1,9 @@
 """Container for SIA."""
-<<<<<<< HEAD
-import graph_tool
 
 from ara.graph import ABBType, CFGView, SyscallCategory, CallPath, Callgraph, CFG, InstanceGraph, CFType
 from dataclasses import dataclass
-=======
-from ara.graph import ABBType, CFGView, SyscallCategory, CallPath, Callgraph
 from ara.util import dominates, has_path
->>>>>>> a9d57ea2
+
 from .step import Step
 from .option import Option, String
 
