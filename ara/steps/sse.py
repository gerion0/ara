--- conflicted
+++ resolved
@@ -1,20 +1,6 @@
 """Container for SSE."""
 from .step import Step
 from .option import Option, String, Bool
-<<<<<<< HEAD
-from ara.os.freertos import Task
-from ara.os.zephyr import Thread, ISR
-from ara.util import VarianceDict
-
-from collections import defaultdict
-from itertools import chain
-from graph_tool.topology import (dominator_tree, label_out_component,
-                                 all_paths, all_circuits)
-
-
-
-=======
->>>>>>> fe8fc833
 from .cfg_traversal import Visitor, run_sse
 
 import graph_tool
@@ -103,7 +89,6 @@
             def next_step(counter):
                 if self.detailed_dump.get():
                     self.dump_sstg(sstg, extra=counter)
-<<<<<<< HEAD
 
         run_sse(
             self._graph,
@@ -115,19 +100,6 @@
         # store result
         self._graph.sstg = sstg
 
-=======
-
-        run_sse(
-            self._graph,
-            self._graph.os,
-            visitor=SSEVisitor(),
-            logger=self._log,
-        )
-
-        # store result
-        self._graph.sstg = sstg
-
->>>>>>> fe8fc833
         if self.dump.get():
             self._step_manager.chain_step(
                 {
