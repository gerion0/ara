project('ara', 'cpp',
    default_options : ['warning_level=3',
                       'cpp_std=c++17',
                       'buildtype=debugoptimized'])

add_project_arguments('-Werror=return-type', language: ['c', 'cpp'])

fs = import('fs')

# check all dependencies first

cython = find_program('cython', version: '>=0.29.14')
cython_flags = ['-Wextra', '--cplus', '-3']

py3_mod = import('python')
# TODO add version argument to find_installation: see https://github.com/mesonbuild/meson/issues/7078
py3_inst = py3_mod.find_installation('python3', modules: ['pydot', 'graph_tool'])

## llvm dependencies
llvm_version = ['>=10', '<13']
llvm_dep = dependency('llvm', version: llvm_version, include_type: 'system')

llvm_bindir = llvm_dep.get_variable(configtool: 'bindir')
clang = find_program(llvm_bindir / 'clang', version: llvm_version)
llc = find_program(llvm_bindir / 'llc', version: llvm_version)
llvm_link = find_program(llvm_bindir / 'llvm-link', version: llvm_version)
llvm_opt = find_program(llvm_bindir / 'opt', version: llvm_version)

boost_dep = dependency('boost', modules: ['graph', 'python' + py3_inst.language_version().replace('.', '')])
graph_tool_dep = dependency('graph-tool-py' + py3_inst.language_version(), include_type: 'system')

## pyllco
pyllco_dep = dependency('pyllco-py' + py3_inst.language_version(), required : false)
if pyllco_dep.found()
    pyllco_cython_inc = pyllco_dep.get_variable(pkgconfig: 'Cython.include')
    pyllco_dir = ''
else
    pyllco_proj = subproject('pyllco')
    pyllco_dep = pyllco_proj.get_variable('pyllco_dep')
    pyllco_cython_inc = pyllco_proj.get_variable('pyllco_cython_inc')
    pyllco_dir = pyllco_proj.get_variable('pyllco_dir')
endif

## svf
cmake = import('cmake')
svf_opts = cmake.subproject_options()
svf_opts.append_compile_args('cpp', '-Wno-unused-parameter')
svf_opts.append_compile_args('cpp', '-Wno-unused-variable')
svf_opts.append_compile_args('cpp', '-Wno-unused-function')
svf_opts.append_compile_args('cpp', '-Wno-maybe-uninitialized')
svf_opts.add_cmake_defines({'LLVM_DIR': llvm_dep.get_variable(configtool: 'prefix'),
                            'BUILD_SHARED_LIBS': 'on'})
svf_proj = cmake.subproject('svf', options: svf_opts)
svf_dep = svf_proj.dependency('Svf')
cudd_dep = svf_proj.dependency('Cudd')

## sparsedata
sparsedata = subproject('sparsedata')
sparse_rle2 = sparsedata.get_variable('libsparserle2')

## ara-link
ara_link = find_program('ara-link', version: llvm_version, required: false)
if not ara_link.found()
    ara_link_proj = subproject('ara-link')
    ara_link = ara_link_proj.get_variable('ara_link')
    message('Using ara-link from subproject.')
endif

## tools
nop = find_program('true')
st_flash = find_program('st-flash', required: false, disabler: true)

## arch specific build tools
if get_option('arch') == 'i386'
    target_triple='x86_64-linux-gnu'
elif get_option('arch') == 'arm'
    target_triple = 'arm-none-eabi'
else
    error('unknown arch ' + get_option('arch'))
endif

arch_error = 'Do you have an @0@ toolchain? Otherwise consider to switch to another architecture. See the "arch" config option for that.'

foreach prog_name : ['ar', 'objcopy', 'size', 'nm', 'ld']
    full_prog_name = target_triple + '-' + prog_name
    prog = find_program(full_prog_name, required: false)
    if not prog.found()
        error(arch_error.format(get_option('arch').to_upper()))
    endif
    set_variable(prog_name, prog)
endforeach

# all dependencies found, build the actual program

build_dir = meson.current_build_dir()
source_dir = meson.source_root()

# build ARA itself
subdir('ara')

# tools for deploying
subdir('tools')

# convenience script to call ara without installing
ara_py_content = '''#!@0@
"""Automatic Real-time System Analyzer"""
import importlib
import sys
import graph_tool

def load(what, where):
    module = importlib.import_module(what)
    sys.modules[where] = module

sys.path = [@1@] + sys.path

load("graph_data", "ara.graph.graph_data")
load("py_logging", "ara.steps.py_logging")
load("step", "ara.steps.step")

import ara.ara as _ara
sys.exit(_ara.main())'''

python_dirs = [source_dir, pyllco_dir, step_dir, graph_data_dir]
python_path = 'PYTHONPATH=' + ':'.join(python_dirs)

ara_py = custom_target('ara-py',
    input: [],
    output: 'ara.py',
    depends: [step_mod, graph_data_mod],
    command: [py3_inst, dump_cmds, '@OUTPUT@', '0o755', ara_py_content.format(py3_inst.path(), '"' + '", "'.join(python_dirs) + '"')],
    build_by_default: true
)


# build test applications with help of ARA
# Attention: The include order is important here.
subdir('settings') # generic settings
subdir('libs') # build libs such as osek/freertos/stm32-init
subdir('appl')
subdir('test')

# application tests
# tests that aren't actually tests, but a way to store ara invocations with a given set of arguments
if get_option('enable_toplevel_tests')
    extra_settings = files('test' / 'extra_settings.json')
    test('ara_tester',
       py3_inst,
<<<<<<< HEAD
       args: [ara_py, autosar_multicore_timing_a[0],
              '--log-level', 'warn', '--runtime-stats', '--runtime-stats-file', 'dump', '--runtime-stats-format', 'json',
              '--oilfile', autosar_multicore_timing_a[1],
              '--timings', autosar_multicore_timing_a[3],
              '--step-settings', extra_settings,
              '--manual-corrections', instance_corrections],
=======
       args: [ara_py, autosar_singlecore_bcc1_task1_a[0],
              '--log-level', 'warn', '--runtime-stats', '--runtime-stats-file', 'dump', '--runtime-stats-format', 'json',
              '--oilfile', autosar_singlecore_bcc1_task1_a[1],
              #'--timings', autosar_multicore_timing_b[3],
              '--step-settings', extra_settings],
>>>>>>> 13caf2e0
       suite: 'toplevel'
    )

    rtas_settings = files('test' / 'rtas_settings.json')
    test('rtas20',
       py3_inst,
       args: [ara_py, freertos_rtas20_example,
              '--log-level', 'debug', '--runtime-stats', '--runtime-stats-file', 'dump', '--runtime-stats-format', 'json',
              '--dump',
              '--step-settings', rtas_settings],
       suite: 'toplevel'
    )

    generator_settings = files('test/generator_settings.json')
    test('generator_tester',
       py3_inst,
       args: [ara_py, freertos_simple_print,
              '--log-level', 'debug', '--dump',
              '--generator_output', 'generator_tester-os.cc',
              '--step-settings', generator_settings],
       suite: 'toplevel'
    )

    autosar_minexample_settings = files('test' / 'autosar_minexample_settings.json')
    test('multisse',
       py3_inst,
       args: [ara_py, autosar_multicore_minexample[0],
              '--oilfile', autosar_multicore_minexample[1],
              '--dump',
              '--log-level', 'info',
              '--dump',
              '--step-settings', autosar_minexample_settings],
       suite: 'toplevel',
       timeout: 30
    )
endif<|MERGE_RESOLUTION|>--- conflicted
+++ resolved
@@ -146,20 +146,11 @@
     extra_settings = files('test' / 'extra_settings.json')
     test('ara_tester',
        py3_inst,
-<<<<<<< HEAD
-       args: [ara_py, autosar_multicore_timing_a[0],
-              '--log-level', 'warn', '--runtime-stats', '--runtime-stats-file', 'dump', '--runtime-stats-format', 'json',
-              '--oilfile', autosar_multicore_timing_a[1],
-              '--timings', autosar_multicore_timing_a[3],
-              '--step-settings', extra_settings,
-              '--manual-corrections', instance_corrections],
-=======
        args: [ara_py, autosar_singlecore_bcc1_task1_a[0],
               '--log-level', 'warn', '--runtime-stats', '--runtime-stats-file', 'dump', '--runtime-stats-format', 'json',
               '--oilfile', autosar_singlecore_bcc1_task1_a[1],
               #'--timings', autosar_multicore_timing_b[3],
               '--step-settings', extra_settings],
->>>>>>> 13caf2e0
        suite: 'toplevel'
     )
 
