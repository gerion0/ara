--- conflicted
+++ resolved
@@ -42,13 +42,8 @@
 namespace passage {
 	class LLVMPassage : public Passage {
 	public:
-<<<<<<< HEAD
 		LLVMPassage(PyObject* config) : Passage(config) {}
 
-=======
-		LLVMPassage(const PyObject* config) : Passage(config) {}
-		
->>>>>>> b07061ef
 		virtual std::string get_name() override;
 
 		virtual std::string get_description() override;
