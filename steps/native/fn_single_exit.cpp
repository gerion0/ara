--- conflicted
+++ resolved
@@ -32,17 +32,6 @@
 				continue;
 			}
 
-<<<<<<< HEAD
-            // Execute LLVM's UnifyFunctionExitNodes pass
-            Module& module = graph.get_module();
-            legacy::FunctionPassManager fpm(&module);
-            fpm.add(createUnifyFunctionExitNodesPass());
-
-            if(fpm.run(function)) {
-                logger.debug() << "Exit Nodes unified successfully.\n" << std::endl;
-            }
-            // ----
-=======
 			// Execute LLVM's UnifyFunctionExitNodes pass
 			Module& module = graph.get_module();
 			legacy::FunctionPassManager fpm(&module);
@@ -52,7 +41,6 @@
 				logger.debug() << function.getName().str() << ": UnifyFunctionExitNodes has modified something."
 				               << std::endl;
 			}
->>>>>>> c2f85e32
 
 			// exit block detection
 			// an exit block is a block with no successors
