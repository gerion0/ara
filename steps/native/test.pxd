--- conflicted
+++ resolved
@@ -25,13 +25,15 @@
         vector[string] get_dependencies()
         void run(cgraph.Graph a)
 
-<<<<<<< HEAD
     cdef cppclass CompInsertTest:
         CompInsertTest(dict config) except +
-=======
+        string get_name()
+        string get_description()
+        vector[string] get_dependencies()
+        void run(cgraph.Graph a)
+
     cdef cppclass FnSingleExitTest:
         FnSingleExitTest(dict config) except +
->>>>>>> f7d6c4a8
         string get_name()
         string get_description()
         vector[string] get_dependencies()
