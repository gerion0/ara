# vim: set et ts=4 sw=4:
from libcpp.string cimport string
from libcpp.list cimport list as clist
from libcpp cimport bool
from libcpp.memory cimport shared_ptr

cdef extern from "graph.h":
	cdef cppclass call_definition_type:
		pass

cdef extern from "graph.h" namespace "call_definition_type":
	cdef call_definition_type sys_call
	cdef call_definition_type func_call
	cdef call_definition_type no_call
	cdef call_definition_type has_call

cdef extern from './graph.h':
	ctypedef enum _syscall_definition_type 'syscall_definition_type':
		_computate 	'computate'
		_create 	'create'
		_destroy 	'destroy'
		_receive 	'receive'
		_approach 	'approach'
		_release 	'release'
		_schedule 	'schedule'


cdef extern from "graph.h" namespace "graph":
	cdef cppclass Graph:
		Graph() except +

		void set_vertex(shared_ptr[Vertex] vertex)
		clist[shared_ptr[Vertex]] get_type_vertices(size_t type_info)

	cdef cppclass Vertex:
		Vertex(Graph* graph, string name) except +

		size_t get_type()
		string get_name()


	cdef cppclass Edge:
		Edge() except +

cdef extern from "graph.h" namespace "OS":
	cdef cppclass Alarm:
		Alarm(Graph* graph, string name) except +


		bool set_task_reference(string task)
		bool set_counter_reference(string counter)
		bool set_event_reference(string event)
		void set_alarm_callback_reference(string callback_name)
		void set_autostart(bool flag)
		void set_alarm_time(unsigned int alarm_time)
		void set_cycle_time(unsigned int cycle_time)
		void set_appmode(string appmode)

		string get_name()

	cdef cppclass Counter:
		Counter(Graph* graph, string name) except +

		void set_max_allowed_value(unsigned long max_allowed_value)

		void set_ticks_per_base(unsigned long ticks)

		void set_min_cycle(unsigned long min_cycle)

		string get_name()

	cdef cppclass Event:
		Event(Graph* graph, string name) except +

		void set_event_mask_auto()
		void set_event_mask(unsigned long mask)

		string get_name()


	cdef cppclass ISR:
		ISR(Graph* graph, string name) except +

		bool set_category(int category)
		bool set_resource_reference(string)

		string get_name()

	cdef cppclass Resource:
		Resource(Graph* graph, string name) except +

		void set_resource_property(string prop, string linked_resource)

		string get_name()

	cdef cppclass Task:
		Task(Graph* graph, string name) except +


		void set_priority(unsigned long priority)
		void set_activation(unsigned long activation)
		void set_autostart(bool autostart)
		bool set_definition_function(string function_name)
		void set_appmode(string app_mode)

		bool set_scheduler(string scheduler)
		bool set_resource_reference(string resource)
		bool set_event_reference(string event)

		string get_name()


	cdef cppclass Function:
		Function(Graph* graph, string name) except +

		clist[shared_ptr[ABB]] get_atomic_basic_blocks()
		string get_name()




	cdef cppclass ABB:
		ABB(Graph* graph, shared_ptr[Function] function_reference ,string name) except +
<<<<<<< HEAD
		
		#call_definition_type get_call_type()
		
=======

		call_definition_type get_call_type()

>>>>>>> 53318185
		string get_name()

<|MERGE_RESOLUTION|>--- conflicted
+++ resolved
@@ -121,14 +121,9 @@
 
 	cdef cppclass ABB:
 		ABB(Graph* graph, shared_ptr[Function] function_reference ,string name) except +
-<<<<<<< HEAD
-		
-		#call_definition_type get_call_type()
-		
-=======
+
 
 		call_definition_type get_call_type()
 
->>>>>>> 53318185
 		string get_name()
 
