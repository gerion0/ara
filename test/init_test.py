--- conflicted
+++ resolved
@@ -5,12 +5,9 @@
 import os
 import tempfile
 
-<<<<<<< HEAD
 from ara.os import get_os_model_by_name
-=======
 from dataclasses import dataclass
 
->>>>>>> c0c635b1
 
 def fake_step_module():
     """Fake the step module into the correct package."""
@@ -54,6 +51,7 @@
         print("Tracefile:", sys.argv[1], file=sys.stderr)
         if condition and not dry:
             sys.exit(1)
+
 
 def fail_if_json_not_equal(expected, actual):
     if expected != actual:
