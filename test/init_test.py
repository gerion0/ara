"""Common init function for tests."""
import importlib
import json
import logging
import sys
import os


def fake_step_module():
    """Fake the step module into the correct package."""
    import graph_tool
    def load(what, where):
        module = importlib.import_module(what)
        sys.modules[where] = module

    load("graph_data", "ara.graph.graph_data")
    load("py_logging", "ara.steps.py_logging")
    load("step", "ara.steps.step")


fake_step_module()


# this imports has to be _below_ the call to fake_step_module
from ara.util import init_logging, get_logger
from ara.graph import Graph
from ara.stepmanager import StepManager


def fail_with(*arg):
    """Print an error message and exit."""
    print("ERROR:", *arg, file=sys.stderr)
    sys.exit(1)


def fail_if(condition, *arg, dry=False):
    """Exit with error message, if condition is met.

    Keyword argument:
    dry -- Don't check and fail, only print message
    """
    if condition or dry:
        print("ERROR:", *arg, file=sys.stderr)
        if condition and not dry:
            sys.exit(1)


def get_config(i_file):
    """Return the default common config."""
    return {'log_level': os.environ.get('ARA_LOGLEVEL', 'warn'),
            'dump_prefix': 'dumps/{step_name}.',
<<<<<<< HEAD
            'dump': False,
=======
            'dump': bool(os.environ.get('ARA_DUMP', '')),
>>>>>>> 13caf2e0
            'runtime_stats': True,
            'runtime_stats_file': 'logger',
            'runtime_stats_format': 'human',
            'entry_point': 'main',
            'input_file': i_file}


def init_test(steps=None, extra_config=None, logger_name=None,
              extra_input=None):
    """Common interface for test. Reads a JSON file and some ll-file from the
    command line and make them available.

    CLI usage when using init_test:
    your_program <os_name> <json_file> <ll_files>

    Return a graph reference, the JSON struct and the stepmanager instance.

    Arguments:
    steps:        List of steps, see the `esteps` argument of
                  Stepmanager.execute.
    extra_config: Dict with extra configuration, see the `extra_config`
                  argument of Stepmanager.execute.
    logger_name:  Create a logger with this name. Otherwise the root logger is
                  returned.
    extra_input:  Special dict which can be used to do extra stuff with input
                  arguments.  Expected is a [str: function]
                  The str becomes to a normal ARA config string, the function
                  gets sys.argv as argument and should return a valid value.
    """
    log_level = os.environ.get('ARA_LOGLEVEL', 'warn')
    logger = init_logging(level=log_level, root_name='ara.test')
    if logger_name is not None:
        logger = get_logger(logger_name)
    if not extra_config:
        extra_config = {}
    g = Graph()

    json_file = sys.argv[1]
    i_file = sys.argv[2]

    if not extra_input:
        extra_input = {}
    for key in extra_input:
        extra_input[key] = extra_input[key](sys.argv)

    logger.info(f"Testing with JSON: '{json_file}'"
                f", and file: {i_file}")
    if steps:
        logger.info(f"Executing steps: {steps}")
    elif extra_config:
        logger.info(f"Executing with config: {extra_config}")
    else:
        assert False
    conf = {**get_config(i_file), **extra_input}
    logger.debug(f"Full config: {conf}")
    with open(json_file) as f:
        data = json.load(f)

    s_manager = StepManager(g)

    s_manager.execute(conf, extra_config, steps)

    return g, data, logger, s_manager<|MERGE_RESOLUTION|>--- conflicted
+++ resolved
@@ -49,11 +49,7 @@
     """Return the default common config."""
     return {'log_level': os.environ.get('ARA_LOGLEVEL', 'warn'),
             'dump_prefix': 'dumps/{step_name}.',
-<<<<<<< HEAD
-            'dump': False,
-=======
             'dump': bool(os.environ.get('ARA_DUMP', '')),
->>>>>>> 13caf2e0
             'runtime_stats': True,
             'runtime_stats_file': 'logger',
             'runtime_stats_format': 'human',
