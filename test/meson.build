if get_option('enable_step_tests')
    test('dependency-resolving',
        py3_inst,
        args: files('dependency_resolving.py'),
        env: [python_path],
        suite: 'steps'
    )

    test('dummy-test',
        py3_inst,
        args: [ara_py, 'empty',
               '-v',
               '--step-settings', files('dummy_settings.json')],
        suite: 'steps'
    )

    test('function-pointer',
        py3_inst,
        args: [files('function_pointer.py'), files('function_pointer.json'), freertos_function_pointer],
        env: [python_path],
        suite: 'steps'
    )

    test('icfg',
        py3_inst,
        args: [files('icfg.py'), files('icfg.json'), freertos_icfg],
        env: [python_path],
        suite: 'steps'
    )

    test('instances',
        py3_inst,
        args: [files('instances.py'), files('instances.json'), freertos_instances],
        env: [python_path],
        depends: ara_py,
        suite: 'steps'
    )

    test('interactions',
        py3_inst,
        args: [files('interactions.py'), files('interactions.json'), freertos_interaction],
        env: [python_path],
        depends: ara_py,
        suite: 'steps'
    )

    test('ir-reader',
        py3_inst,
        args: [files('ir_reader.py'), files('empty.json'), gpslogger_application],
        env: [python_path],
        suite: 'steps'
    )
    test('ir-reader-false-syntax',
        py3_inst,
        args: [files('ir_reader.py'), files('empty.json'), files('ir_reader.false_syntax.ll')],
        should_fail: true,
        env: [python_path],
        suite: 'steps'
    )
    test('ir-reader-multiple-symbols',
        py3_inst,
        args: [files('ir_reader.py'), files('empty.json'), files('ir_reader.multiple_symbols.ll')],
        should_fail: true,
        env: [python_path],
        suite: 'steps'
    )

    foreach elem : [[autosar_multicore_locks_a, files('locks_a.json')],
                    [autosar_multicore_locks_b, files('locks_b.json')],
<<<<<<< HEAD
                    [autosar_multicore_locks_c, files('locks_c.json')]]
=======
                    [autosar_multicore_locks_c, files('locks_c.json')],
                    [autosar_multicore_locks_d, files('locks_d.json')],
                    [autosar_multicore_locks_e, files('locks_e.json')]]
>>>>>>> fe8fc833
        test('lock_elision_' + elem[0][2],
            py3_inst,
            args: [files('lock_elision.py'), elem[1], elem[0][0], elem[0][1]],
            env: [python_path],
            depends: ara_py,
            suite: ['steps', 'lock_elision']
        )
    endforeach

    test('multiple-configured-steps',
        py3_inst,
        args: files('multiple_configured_steps.py'),
        env: [python_path],
        suite: 'steps'
    )

    test('recursive',
<<<<<<< HEAD
=======
        py3_inst,
        args: [files('recursive.py'), files('recursive.json'), freertos_icfg],
        env: [python_path],
        suite: 'steps'
    )

    test('src-loc',
>>>>>>> fe8fc833
        py3_inst,
        args: [files('src_loc.py'), files('src_loc.json'), freertos_src_loc],
        env: [python_path],
        depends: ara_py,
        suite: 'steps'
    )

    foreach elem : autosar_targets_with_test
      test('sse_' + elem[3],
          py3_inst,
          args: [files('sse.py'), elem[2], elem[0], elem[1]],
          env: [python_path],
          depends: ara_py,
          suite: ['steps', 'sse']
      )
    endforeach

    test('syscall',
        py3_inst,
        args: [files('syscall.py'), files('syscall.json'), freertos_syscall],
        env: [python_path],
        suite: 'steps'
    )

    test('value-analysis',
        py3_inst,
        args: [files('value_analysis.py'), files('value_analysis.json'), freertos_svf],
        env: [python_path],
        depends: ara_py,
        suite: 'steps'
    )

    test('value-analysis-struct',
        py3_inst,
        args: [files('value_analysis.py'), files('value_analysis_struct.json'), freertos_value_analysis_struct],
        env: [python_path],
        depends: ara_py,
        suite: 'steps'
    )

    subdir('native_step_test')
endif<|MERGE_RESOLUTION|>--- conflicted
+++ resolved
@@ -67,13 +67,9 @@
 
     foreach elem : [[autosar_multicore_locks_a, files('locks_a.json')],
                     [autosar_multicore_locks_b, files('locks_b.json')],
-<<<<<<< HEAD
-                    [autosar_multicore_locks_c, files('locks_c.json')]]
-=======
                     [autosar_multicore_locks_c, files('locks_c.json')],
                     [autosar_multicore_locks_d, files('locks_d.json')],
                     [autosar_multicore_locks_e, files('locks_e.json')]]
->>>>>>> fe8fc833
         test('lock_elision_' + elem[0][2],
             py3_inst,
             args: [files('lock_elision.py'), elem[1], elem[0][0], elem[0][1]],
@@ -91,8 +87,6 @@
     )
 
     test('recursive',
-<<<<<<< HEAD
-=======
         py3_inst,
         args: [files('recursive.py'), files('recursive.json'), freertos_icfg],
         env: [python_path],
@@ -100,7 +94,6 @@
     )
 
     test('src-loc',
->>>>>>> fe8fc833
         py3_inst,
         args: [files('src_loc.py'), files('src_loc.json'), freertos_src_loc],
         env: [python_path],
