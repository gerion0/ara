--- conflicted
+++ resolved
@@ -61,11 +61,7 @@
     return cp
 
 def perform_va_for_syscall(va, m_graph, syscalls, data, name, syscall):
-<<<<<<< HEAD
-    line = syscalls.vp.line[syscall]
-=======
     line = syscalls.vp.lines[syscall][0]
->>>>>>> fe8fc833
     debug_print(20 * "-")
     debug_print(f"Handle syscall {name} (line {line}).")
     record = data[name][str(line)]
